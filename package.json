--- conflicted
+++ resolved
@@ -11,17 +11,10 @@
         "type": "git",
         "url": "https://github.com/prb28/vscode-amiga-assembly"
     },
-<<<<<<< HEAD
-    "version": "0.21.3",
-    "publisher": "prb28",
-    "engines": {
-        "vscode": "^1.56.0"
-=======
     "version": "1.0.0",
     "publisher": "prb28",
     "engines": {
         "vscode": "^1.62.0"
->>>>>>> 04bb50d8
     },
     "categories": [
         "Formatters",
@@ -964,34 +957,14 @@
         "vscode:prepublish": "npm run compile",
         "compile": "tsc -p .",
         "watch": "tsc -watch -p .",
-<<<<<<< HEAD
-        "test": "npm run coverage:disable && node ./out/test/runTest.js",
-        "testonly": "node ./out/test/runTest.js",
-        "buildtest": "node node_modules/gulp/bin/gulp.js cover:disable && npm run compile && node ./out/test/runTest.js",
-        "test:coverage": "npm run coverage:enable && node ./out/test/runTest.js",
-        "coverage:enable": "node node_modules/gulp/bin/gulp.js cover:enable",
-        "coverage:disable": "node node_modules/gulp/bin/gulp.js cover:disable",
-        "build": "node node_modules/gulp/bin/gulp.js cover:disable && npm run compile --loglevel silent",
-=======
         "lint": "eslint -f json src --ext ts > lint-report.json",
         "test": "node ./out/test/runTest.js",
         "test:coverage": "npm run test",
         "build": "npm run compile --loglevel silent",
->>>>>>> 04bb50d8
         "package": "vsce package",
         "publish": "vsce publish"
     },
     "devDependencies": {
-<<<<<<< HEAD
-        "@types/chai": "^4.2.18",
-        "@types/chai-as-promised": "^7.1.4",
-        "@types/glob": "^7.1.3",
-        "@types/mocha": "^8.2.2",
-        "@types/node": "^15.0.2",
-        "@types/temp": "^0.9.0",
-        "@types/vscode": "^1.56.0",
-        "@types/axios": "^0.14.0",
-=======
         "@istanbuljs/nyc-config-typescript": "^1.0.1",
         "@johanblumenberg/ts-mockito": "^1.0.32",
         "@types/chai": "^4.2.22",
@@ -1003,55 +976,30 @@
         "@types/vscode": "^1.61.0",
         "@typescript-eslint/eslint-plugin": "^5.1.0",
         "@typescript-eslint/parser": "^5.1.0",
->>>>>>> 04bb50d8
         "chai": "^4.3.4",
         "chai-as-promised": "^7.1.1",
         "coveralls": "^3.1.1",
         "decache": "^4.6.0",
         "del": "^6.0.0",
-<<<<<<< HEAD
-        "gulp": "^4.0.2",
-        "gulp-json-editor": "^2.5.5",
-        "istanbul": "^0.4.5",
-        "mocha": "^8.4.0",
-        "mocha-junit-reporter": "^2.0.0",
-=======
         "eslint": "^8.1.0",
         "mocha": "^9.1.3",
         "mocha-junit-reporter": "^2.0.2",
->>>>>>> 04bb50d8
         "mocha-multi-reporters": "^1.5.1",
         "nyc": "^15.1.0",
         "temp": "^0.9.4",
-<<<<<<< HEAD
-        "ts-mockito": "^2.6.1",
-        "tslint": "^6.1.3",
-        "typescript": "^4.2.4",
-        "vscode-debugadapter-testsupport": "^1.47.0",
-        "vscode-test": "^1.5.2"
-=======
         "tty": "^1.0.1",
         "typescript": "^4.4.4",
         "vscode-debugadapter-testsupport": "^1.49.0",
         "vscode-test": "^1.6.1"
->>>>>>> 04bb50d8
     },
     "dependencies": {
         "@microsoft/vscode-file-downloader-api": "^1.0.1",
         "await-notify": "^1.0.1",
-<<<<<<< HEAD
-        "axios": "^0.21.1",
-        "glob": "^7.1.7",
-        "ts-simple-mutex": "0.0.4",
-        "vscode-debugadapter": "^1.47.0",
-        "vscode-debugprotocol": "^1.47.0",
-=======
         "axios": "^0.23.0",
         "glob": "^7.2.0",
         "ts-simple-mutex": "0.0.4",
         "vscode-debugadapter": "^1.49.0",
         "vscode-debugprotocol": "^1.49.0",
->>>>>>> 04bb50d8
         "winston": "^3.3.3",
         "winston-transport": "^4.4.0"
     }
