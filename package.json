{
    "name": "amiga-assembly",
    "displayName": "Amiga Assembly",
    "description": "Amiga Assembly Support for Visual Studio Code",
    "license": "SEE LICENSE IN FILE LICENSE",
    "homepage": "https://github.com/prb28/vscode-amiga-assembly",
    "bugs": {
        "url": "https://github.com/prb28/vscode-amiga-assembly/issues",
        "email": "smcbreen@microsoft.com"
    },
    "repository": {
        "type": "git",
        "url": "https://github.com/prb28/vscode-amiga-assembly"
    },
<<<<<<< HEAD
    "version": "0.7.0",
=======
    "version": "0.6.3",
>>>>>>> d035c516
    "publisher": "prb28",
    "engines": {
        "vscode": "^1.23.0"
    },
    "categories": [
        "Formatters",
<<<<<<< HEAD
        "Programming Languages",
        "Language Packs",
        "Debuggers"
=======
        "Programming Languages"
>>>>>>> d035c516
    ],
    "icon": "images/icon.png",
    "galleryBanner": {
        "color": "#000000",
        "theme": "dark"
    },
    "activationEvents": [
        "onLanguage:m68k",
        "onDebug"
    ],
    "main": "./out/extension",
    "contributes": {
        "languages": [
            {
                "id": "m68k",
                "aliases": [
                    "Amiga-Assembly",
                    "M68k-Assembly",
                    "m68k"
                ],
                "extensions": [
                    ".s",
                    ".i",
                    ".asm"
                ],
                "configuration": "./language-configuration.json"
            }
        ],
        "grammars": [
            {
                "language": "m68k",
                "scopeName": "source.asm.m68k",
                "path": "./syntaxes/M68k-Assembly.tmLanguage.json"
            }
        ],
        "configuration": {
            "type": "object",
            "title": "Amiga Assembly",
            "properties": {
                "amiga-assembly.format.labelToInstructionDistance": {
                    "type": "integer",
                    "default": 2,
                    "description": "Specifies the distance between a label and an instruction."
                },
                "amiga-assembly.format.instructionToDataDistance": {
                    "type": "integer",
                    "default": 4,
                    "description": "Specifies the distance between an instruction and the data."
                },
                "amiga-assembly.format.dataToCommentsDistance": {
                    "type": "integer",
                    "default": 4,
                    "description": "Specifies the distance between the data and the comment."
                },
                "amiga-assembly.vasm": {
                    "type": "object",
                    "properties": {
                        "enabled": {
                            "type": "boolean",
                            "description": "If true the VASM compiler is enabled"
                        },
                        "file": {
                            "type": "string",
                            "description": "File with absolute path to the VASM copiler"
                        },
                        "options": {
                            "type": "array",
                            "items": {
                                "type": "string",
                                "title": "compiler option"
                            },
                            "default": [],
                            "description": "Compiler options"
                        }
                    },
                    "default": {
                        "enabled": false,
                        "file": "my/path/to/vasmm68k_mot",
                        "options": [
                            "-kick1hunks",
                            "-devpac",
                            "-Fhunk"
                        ]
                    },
                    "description": "VASM copiler configuration"
                },
                "amiga-assembly.vlink": {
                    "type": "object",
                    "properties": {
                        "enabled": {
                            "type": "boolean",
                            "description": "If true the VLINK linker is enabled"
                        },
                        "file": {
                            "type": "string",
                            "description": "File with absolute path to the VLINK linker"
                        },
                        "includes": {
                            "type": "string",
                            "description": "GlobPattern to select the source files to link"
                        },
                        "excludes": {
                            "type": "string",
                            "description": "GlobPattern to select the source files to exclude from the link"
                        },
                        "exefilename": {
                            "type": "string",
                            "description": "Name of the executable file"
                        },
                        "options": {
                            "type": "array",
                            "items": {
                                "type": "string",
                                "title": "linker option"
                            },
                            "default": [],
                            "description": "linker options"
                        }
                    },
                    "default": {
                        "enabled": false,
                        "file": "my/path/to/vlink",
                        "includes": "**/*.{s,S,asm,ASM}",
                        "excludes": "",
                        "exefilename": "a.out",
                        "options": [
                            "-bamigahunk",
                            "-Bstatic"
                        ]
                    },
                    "description": "VLINK linker configuration"
                }
            }
        },
        "commands": [
            {
                "command": "amiga-assembly.calculator",
                "title": "Amiga Assembly: Calculator",
                "description": "Simple calculator in decimal, hexadecimal and binary"
            },
            {
                "command": "amiga-assembly.evaluate-selection",
                "title": "Amiga Assembly: Evaluate selection",
                "description": "Evaluates the selection and shows the result"
            },
            {
                "command": "amiga-assembly.evaluate-selection-replace",
                "title": "Amiga Assembly: Evaluate selection and replace",
                "description": "Evaluates the selection and replaces it by the result"
            },
            {
                "command": "amiga-assembly.build-vasm",
                "title": "Amiga Assembly: Build current document",
                "description": "Build all the files with VASM"
            },
            {
                "command": "amiga-assembly.build-vasm-workspace",
                "title": "Amiga Assembly: Build workspace",
                "description": "Build all the files with VASM ans VLINK"
            },
            {
                "command": "amiga-assembly.clean-vasm-workspace",
                "title": "Amiga Assembly: Clean workspace",
                "description": "Clean all the generated compilation objects"
            }
        ],
        "breakpoints": [
            {
                "language": "m68k"
            }
        ],
        "debuggers": [
            {
                "type": "fs-uae",
                "label": "FS-UAE Debug",
                "program": "./out/debugAdapter.js",
                "runtime": "node",
                "configurationAttributes": {
                    "launch": {
                        "required": [
                            "program"
                        ],
                        "properties": {
                            "program": {
                                "type": "string",
                                "description": "Path to an amiga program.",
                                "default": "${workspaceFolder}/${command:AskForProgramName}"
                            },
                            "emulator": {
                                "type": "string",
                                "description": "Path to the fs-uae emulator.",
                                "default": "Path to fs-uae executable"
                            },
                            "conf": {
                                "type": "string",
                                "description": "Path to a fs-uae configuration file.",
                                "default": "Path to a .fs-uae configuration"
                            },
                            "drive": {
                                "type": "string",
                                "description": "Path to a directory containing the virtual fs-uae drive.",
                                "default": "Path to a virtual drive directory."
                            },
                            "stopOnEntry": {
                                "type": "boolean",
                                "description": "Automatically stop after launch.",
                                "default": true
                            },
                            "trace": {
                                "type": "boolean",
                                "description": "Enable logging of the Debug Adapter Protocol.",
                                "default": true
                            },
                            "serverName": {
                                "type": "string",
                                "description": "Host running fs-uae",
                                "default": "localhost"
                            },
                            "serverPort": {
                                "type": "number",
                                "description": "Socket port to connect to FS-UAE",
                                "default": 6860
                            },
                            "sourceFileMap": {
                                "type": "object",
                                "description": "Optional source file mappings passed to the debug engine. Example: '{ \"/original/source/path\":\"/current/source/path\" }'",
                                "default": {
                                    "<source-path>": "<target-path>"
                                }
                            }
                        }
                    }
                },
                "initialConfigurations": [
                    {
                        "type": "fs-uae",
                        "request": "launch",
                        "name": "Ask for file name",
                        "emulator": "fs-uae",
                        "program": "${workspaceFolder}/${command:AskForProgramName}",
                        "conf": "configuration/dev.fs-uae",
                        "stopOnEntry": true,
                        "serverName": "localhost",
                        "serverPort": 6860
                    }
                ],
                "configurationSnippets": [
                    {
                        "label": "FS-UAE Debug: Launch",
                        "description": "A new configuration for debugging a program in FS-UAE.",
                        "body": {
                            "type": "fs-uae",
                            "request": "launch",
                            "name": "Ask for file name",
                            "emulator": "Path to fs-uae executable file",
                            "program": "^\"\\${workspaceFolder}/\\${command:AskForProgramName}\"",
                            "conf": "Path to fs-uae fs-uae configuration file",
                            "stopOnEntry": true,
                            "serverName": "localhost",
                            "serverPort": 6860
                        }
                    }
                ],
                "variables": {
                    "AskForProgramName": "amiga-assembly.getProgramName"
                }
            }
        ]
    },
    "scripts": {
        "vscode:prepublish": "npm run compile",
        "compile": "tsc -p ./",
        "watch": "tsc -watch -p ./",
        "postinstall": "node ./node_modules/vscode/bin/install",
        "test": "npm run compile && node ./node_modules/vscode/bin/test",
        "test:coverage": "npm run coverage:enable && node ./node_modules/vscode/bin/test",
        "coverage:enable": "gulp cover:enable",
        "coverage:disable": "gulp cover:disable",
        "build": "gulp cover:disable && npm run compile --loglevel silent",
        "package": "vsce package",
        "publish": "vsce publish"
    },
    "devDependencies": {
        "@types/chai": "^4.1.2",
        "@types/glob": "^5.0.30",
        "@types/mocha": "^2.2.48",
        "@types/node": "^7.0.65",
        "chai": "^4.1.2",
        "coveralls": "^3.0.1",
        "decache": "^4.4.0",
        "del": "^3.0.0",
        "glob": "^7.1.1",
        "gulp": "^3.9.1",
        "gulp-json-editor": "^2.4.1",
        "istanbul": "^0.4.5",
        "mocha": "^5.0.1",
        "remap-istanbul": "^0.10.1",
        "ts-mockito": "^2.3.0",
        "tslint": "^5.8.0",
        "typescript": "^2.7.2",
        "vscode": "^1.1.18",
        "vscode-debugadapter-testsupport": "^1.29.0"
    },
    "dependencies": {
        "await-notify": "^1.0.1",
        "vscode-debugadapter": "^1.29.0",
        "vscode-debugprotocol": "^1.29.0"
    }
}<|MERGE_RESOLUTION|>--- conflicted
+++ resolved
@@ -12,24 +12,15 @@
         "type": "git",
         "url": "https://github.com/prb28/vscode-amiga-assembly"
     },
-<<<<<<< HEAD
     "version": "0.7.0",
-=======
-    "version": "0.6.3",
->>>>>>> d035c516
     "publisher": "prb28",
     "engines": {
         "vscode": "^1.23.0"
     },
     "categories": [
         "Formatters",
-<<<<<<< HEAD
         "Programming Languages",
-        "Language Packs",
         "Debuggers"
-=======
-        "Programming Languages"
->>>>>>> d035c516
     ],
     "icon": "images/icon.png",
     "galleryBanner": {
