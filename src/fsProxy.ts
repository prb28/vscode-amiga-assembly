import { Uri, workspace, FileStat, FileType, FileSystemError } from "vscode";
import * as fs from 'fs';
import * as glob from 'glob';
import * as path from 'path';

/**
 * Class to Manage all the filesystem accesses
 */
export class FileProxy {
    /** URI of the file */
    private uri: Uri;

    /** Does not use the vscode workspace access */
    private useDirectAccess: boolean;

    /**
     * Constructor
     * @param uri Uri of the file
     * @param useDirectAccess If true it use the direct access to filesystem
     */
    public constructor(uri: Uri, useDirectAccess = false) {
        this.uri = uri;
        this.useDirectAccess = useDirectAccess;
    }

    /**
     * Gets stats of the uri
     * @return file stats
     */
    public async stat(): Promise<FileStat> {
        if (this.useDirectAccess) {
            const fDirectStat = fs.statSync(this.uri.fsPath);
            return <FileStat>{
                ctime: fDirectStat.ctime.valueOf(),
                size: fDirectStat.size,
                mtime: fDirectStat.mtimeMs,
                type: fDirectStat.isFile() ? FileType.File : FileType.Directory
            };
        } else {
            return workspace.fs.stat(this.uri);
        }
    }

    /**
     * Read a text file.
     */
<<<<<<< HEAD
    public readFileText(encoding?: BufferEncoding): Promise<string> {
        return new Promise(async (resolve, reject) => {
            try {
                let buffer = await this.readFile();
                resolve(buffer.toString(encoding));
            } catch (err) {
                reject(err);
            }
        });
=======
    public async readFileText(encoding?: BufferEncoding): Promise<string> {
        const buffer = await this.readFile();
        return buffer.toString(encoding);
>>>>>>> 04bb50d8
    }


    /**
     * Read the file contents
     * @return buffer containing the file
     */
    public async readFile(): Promise<Buffer> {
        if (this.useDirectAccess) {
            const contents = fs.readFileSync(this.uri.fsPath);
            if (contents) {
                return contents;
            } else {
                throw FileSystemError.FileNotFound(this.uri);
            }
        } else {
            const contents = await workspace.fs.readFile(this.uri);
            if (contents) {
                return Buffer.from(contents);
            } else {
                throw FileSystemError.FileNotFound(this.uri);
            }
        }
    }

    /**
     * Write the file
     * @param contents Contents to be written
     */
    public async writeFile(contents: Buffer): Promise<void> {
        if (this.useDirectAccess) {
            fs.writeFileSync(this.uri.fsPath, contents);
        } else {
            await workspace.fs.writeFile(this.uri, contents);
        }
    }

    /**
     * Rename the file
     * @param newFile New file
     */
    public async rename(newFile: FileProxy): Promise<void> {
        if (this.useDirectAccess) {
            fs.renameSync(this.uri.fsPath, newFile.getUri().fsPath);
        } else {
            await workspace.fs.rename(this.uri, newFile.getUri());
        }
    }
    /**
     * Check it the uri exists
     */
    public async exists(): Promise<boolean> {
        if (this.useDirectAccess) {
            try {
                return fs.existsSync(this.uri.fsPath);
            } catch (err) {
                return false;
            }
        } else {
            try {
                await this.stat();
                return true;
            } catch (err) {
                return false;
            }
        }
    }

    /**
     * List directory files
     * @return buffer containing the list of filenames and types
     */
    public async readDirectory(): Promise<Array<[string, FileType]>> {
        if (this.useDirectAccess) {
            const results = fs.readdirSync(this.uri.fsPath, { withFileTypes: true });
            const values = new Array<[string, FileType]>();
            for (const dir of results) {
                const fType = dir.isFile() ? FileType.File : FileType.Directory;
                values.push([dir.name, fType]);
            }
            return values;
        } else {
            return workspace.fs.readDirectory(this.uri);
        }
    }

    /**
     * Retrieves the uri value
     * @return Uri value
     */
    public getUri(): Uri {
        return this.uri;
    }

    /**
     * Find the files matching patterns in the directory
     */
    public async findFiles(includes: string, excludes: string): Promise<Array<FileProxy>> {
        const values = new Array<FileProxy>();
        // List the source dir
        const files = glob.sync(includes, <glob.IOptions>{
            cwd: this.uri.fsPath,
            ignore: excludes
        });
        for (const f of files) {
            values.push(this.getRelativeFile(f));
        }
        return values;
    }

    /**
     * List the files in the directory
     */
    public async listFiles(): Promise<Array<FileProxy>> {
        const values = new Array<FileProxy>();
        const files = fs.readdirSync(this.uri.fsPath);
        for (const f of files) {
            values.push(this.getRelativeFile(f));
        }
        return values;
    }

    /**
     * Name of the file
     * 
     * @return The name of the file
     */
    public getName(): string {
        return path.basename(this.uri.fsPath);
    }

    /**
     * Gets the parent file
     * @returns Parent file
     */
    public getParent(): FileProxy {
        const parent = path.dirname(this.uri.fsPath);
        return new FileProxy(Uri.file(parent));
    }

    /**
     * Normalizes a path
     * @param inputPath Path to normalize
     * @return Normalized path
     */
    public static normalize(inputPath: string): string {
        let newDName = inputPath.replace(/\\+/g, '/');
        // Testing Windows derive letter -> to uppercase
        if ((newDName.length > 0) && (newDName.charAt(1) === ":")) {
            const fChar = newDName.charAt(0).toUpperCase();
            newDName = fChar + ":" + newDName.substring(2);
        }
        return newDName;
    }

    /**
     * Creates a file with a relative path to the current uri
     * @param relativePath relative path to be added
     * @return A new file to the relative path
     */
    public getRelativeFile(relativePath: string): FileProxy {
        const normalizedRelativePath = FileProxy.normalize(relativePath);
        const currentUriPath = FileProxy.normalize(this.uri.fsPath);
        // Does the current uri contains child path ?
        if (normalizedRelativePath.indexOf(currentUriPath) === 0) {
            return new FileProxy(Uri.file(normalizedRelativePath), this.useDirectAccess);
        } else {
            return new FileProxy(Uri.file(`${currentUriPath}/${normalizedRelativePath}`), this.useDirectAccess);
        }
    }

    /**
     * Check if the file is a directory
     */
    public async isDirectory(): Promise<boolean> {
        const stat = await this.stat();
        return (stat.type & FileType.Directory) > 0;
    }

    /**
     * Check if the file is a file
     */
    public async isFile(): Promise<boolean> {
        const stat = await this.stat();
        return (stat.type & FileType.File) > 0;
    }

    /**
     * Deletes a file
     */
<<<<<<< HEAD
    delete() {
        return new Promise<void>(async (resolve, reject) => {
            if (this.useDirectAccess || workspace.getWorkspaceFolder(this.uri) === undefined) {
                try {
                    if (await this.isDirectory()) {
                        fs.rmdirSync(this.uri.fsPath);
                    } else {
                        fs.unlinkSync(this.uri.fsPath);
                    }
                    resolve();
                } catch (err) {
                    reject(err);
                }
=======
    public async delete(): Promise<void> {
        if (this.useDirectAccess || workspace.getWorkspaceFolder(this.uri) === undefined) {
            if (await this.isDirectory()) {
                fs.rmdirSync(this.uri.fsPath, { recursive: true });
>>>>>>> 04bb50d8
            } else {
                fs.unlinkSync(this.uri.fsPath);
            }
        } else {
            await workspace.fs.delete(this.uri, { recursive: true });
        }
    }

    /**
     * Creates a directory
     */
    public async mkdir(): Promise<void> {
        if (this.useDirectAccess || workspace.getWorkspaceFolder(this.uri) === undefined) {
            try {
                fs.mkdirSync(this.uri.fsPath, { recursive: true });
            } catch (err) {
                if (err.code !== 'EEXIST') {
                    throw err;
                }
            }
        } else {
            await workspace.fs.createDirectory(this.uri);
        }
    }

    /**
     * Returns the path of the file
     */
    public getPath(): string {
        return this.uri.fsPath;
    }

    /**
     * Copy fil or directory recursively
     * @param destination Destination file
     */
    public async copy(destination: FileProxy): Promise<void> {
        if (await this.isFile()) {
            await destination.writeFile(await this.readFile());
        } else {
            const files = await this.listFiles();
            await destination.mkdir();
            for (const f of files) {
                const name = f.getName();
                const destFile = destination.getRelativeFile(name);
                await f.copy(destFile);
            }
        }
    }

    public async replaceStringInFile(stringToReplace: string | RegExp, replacementString: string): Promise<void> {
        if (await this.isFile()) {
            const contents = await this.readFile();
            const strContents = contents.toString();
            const replacedString = strContents.replace(stringToReplace, replacementString);
            await this.writeFile(Buffer.from(replacedString));
        } else {
            throw new Error("Replace string cannot be done on a directory");
        }
    }

    /**
     * Test if the two files are in the same directory.
     * @param file1 First file
     * @param file2 Second file
     * @returns True if they are in the same directory
     */
    public static inSameDir(file1: string, file2: string): boolean {
        const parentFile1 = FileProxy.normalize(path.basename(path.dirname(file1)));
        const parentFile2 = FileProxy.normalize(path.basename(path.dirname(file2)));
        return parentFile1 === parentFile2;
    }
}<|MERGE_RESOLUTION|>--- conflicted
+++ resolved
@@ -44,21 +44,9 @@
     /**
      * Read a text file.
      */
-<<<<<<< HEAD
-    public readFileText(encoding?: BufferEncoding): Promise<string> {
-        return new Promise(async (resolve, reject) => {
-            try {
-                let buffer = await this.readFile();
-                resolve(buffer.toString(encoding));
-            } catch (err) {
-                reject(err);
-            }
-        });
-=======
     public async readFileText(encoding?: BufferEncoding): Promise<string> {
         const buffer = await this.readFile();
         return buffer.toString(encoding);
->>>>>>> 04bb50d8
     }
 
 
@@ -249,26 +237,10 @@
     /**
      * Deletes a file
      */
-<<<<<<< HEAD
-    delete() {
-        return new Promise<void>(async (resolve, reject) => {
-            if (this.useDirectAccess || workspace.getWorkspaceFolder(this.uri) === undefined) {
-                try {
-                    if (await this.isDirectory()) {
-                        fs.rmdirSync(this.uri.fsPath);
-                    } else {
-                        fs.unlinkSync(this.uri.fsPath);
-                    }
-                    resolve();
-                } catch (err) {
-                    reject(err);
-                }
-=======
     public async delete(): Promise<void> {
         if (this.useDirectAccess || workspace.getWorkspaceFolder(this.uri) === undefined) {
             if (await this.isDirectory()) {
                 fs.rmdirSync(this.uri.fsPath, { recursive: true });
->>>>>>> 04bb50d8
             } else {
                 fs.unlinkSync(this.uri.fsPath);
             }
