--- conflicted
+++ resolved
@@ -252,19 +252,11 @@
                             // Call for segments
                             await this.getQOffsets();
                             // Call for thread dump
-<<<<<<< HEAD
-                            let threads = await self.getThreadIds();
-                            self.setConnected();
-                            await self.parseStop(message);
-                            for (let th of threads) {
-                                self.sendEvent('threadStarted', th.getId());
-=======
                             const threads = await this.getThreadIds();
                             this.setConnected();
                             await this.parseStop(message);
                             for (const th of threads) {
                                 this.sendEvent('threadStarted', th.getId());
->>>>>>> 04bb50d8
                             }
                             resolve();
                         } else {
@@ -419,11 +411,7 @@
                     }
                     message = 'Z0,' + GdbProxy.formatNumber(offset) + segStr;
                 }
-<<<<<<< HEAD
-                await self.waitConnected();
-=======
                 await this.waitConnected();
->>>>>>> 04bb50d8
                 await this.sendPacketString(message, GdbPacketType.OK);
                 breakpoint.verified = true;
                 breakpoint.message = undefined;
@@ -1052,11 +1040,7 @@
         if (valueRegExp.test(value)) {
             const regIdx = this.getRegisterIndex(name);
             if (regIdx !== null) {
-<<<<<<< HEAD
-                let message = "P" + regIdx.toString(16) + "=" + value;
-=======
                 const message = "P" + regIdx.toString(16) + "=" + value;
->>>>>>> 04bb50d8
                 return this.sendPacketString(message, null);
             } else {
                 throw new Error("Invalid register name: " + name);
