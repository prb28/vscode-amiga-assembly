--- conflicted
+++ resolved
@@ -306,11 +306,7 @@
             if (thread !== null) {
                 command = 'Hg' + thread.getThreadId();
             }
-<<<<<<< HEAD
-            let message = await this.sendPacketString(command, GdbPacketType.UNKNOWN);
-=======
             const message = await this.sendPacketString(command, GdbPacketType.UNKNOWN);
->>>>>>> 04bb50d8
             let registers = new Array<GdbRegister>();
             let pos = 0;
             let letter = 'd';
@@ -400,11 +396,7 @@
         if (valueRegExp.test(value)) {
             const regIdx = this.getRegisterIndex(name);
             if (regIdx !== null) {
-<<<<<<< HEAD
-                let message = "P" + regIdx.toString(16) + "=" + value;
-=======
                 const message = "P" + regIdx.toString(16) + "=" + value;
->>>>>>> 04bb50d8
                 return this.sendPacketString(message, GdbPacketType.OK);
             } else {
                 throw new Error("Invalid register name: " + name);
