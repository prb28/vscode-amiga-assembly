//
// Tests of the parser
// Please refer to their documentation on https://mochajs.org/ for help.
//

import { expect } from 'chai';
import { ASMLine, HoverInstruction, HoverInstructionsManager, HoverRegistersManager, NumberParser } from '../parser';
import { Position, Range } from 'vscode';

// tslint:disable:no-unused-expression
describe("Parser Tests", function () {
    context("ASM Line parsing", function () {
        it("Should split a comment line", function () {
            let asmLine = new ASMLine("  ;My Comment ");
            expect(asmLine.comment).to.be.equal(";My Comment");
            expect(asmLine.label).to.be.empty;
            expect(asmLine.data).to.be.empty;
            expect(asmLine.instruction).to.be.empty;
            asmLine = new ASMLine("  ******--***** ");
            expect(asmLine.comment).to.be.equal("******--*****");
            expect(asmLine.label).to.be.empty;
            expect(asmLine.data).to.be.empty;
            expect(asmLine.instruction).to.be.empty;
        });
        it("Should parse a label line", function () {
            let asmLine = new ASMLine("mylabel");
            expect(asmLine.label).to.be.equal("mylabel");
            expect(asmLine.comment).to.be.empty;
            expect(asmLine.data).to.be.empty;
            expect(asmLine.instruction).to.be.empty;
        });
        it("Should retrieve the symbol from a label line", function () {
            let asmLine = new ASMLine("mylabel");
            let [symbol, range] = asmLine.getSymbolFromLabel();
            expect(symbol).to.be.equal("mylabel");
            expect(range).to.be.eql(new Range(new Position(0, 0), new Position(0, 7)));
            asmLine = new ASMLine("mylabel = 123");
            [symbol, range] = asmLine.getSymbolFromLabel();
            expect(symbol).to.be.equal("mylabel");
            expect(range).to.be.eql(new Range(new Position(0, 0), new Position(0, 7)));
            asmLine = new ASMLine("mylabel \tequ.l 123");
            [symbol, range] = asmLine.getSymbolFromLabel();
            expect(symbol).to.be.equal("mylabel");
            expect(range).to.be.eql(new Range(new Position(0, 0), new Position(0, 7)));
            asmLine = new ASMLine("mylabel:");
            [symbol, range] = asmLine.getSymbolFromLabel();
            expect(symbol).to.be.equal("mylabel");
            expect(range).to.be.eql(new Range(new Position(0, 0), new Position(0, 7)));
            asmLine = new ASMLine(" rts");
            [symbol, range] = asmLine.getSymbolFromLabel();
            expect(symbol).to.be.eql(undefined);
            expect(range).to.be.eql(undefined);
            asmLine = new ASMLine(".mylabel   move.l #mysymb,a0");
            [symbol, range] = asmLine.getSymbolFromLabel();
            expect(symbol).to.be.equal(".mylabel");
            expect(range).to.be.eql(new Range(new Position(0, 0), new Position(0, 8)));
        });
        it("Should retrieve the symbol from a data line", function () {
            let asmLine = new ASMLine("   move.l #mysymb,a0");
            let results = asmLine.getSymbolFromData();
            expect(results.length).to.be.equal(2);
            let [symbol, range] = results[0];
            expect(symbol).to.be.equal("mysymb");
            expect(range).to.be.eql(new Range(new Position(0, 11), new Position(0, 17)));
            [symbol, range] = results[1];
            expect(symbol).to.be.equal("a0");
            expect(range).to.be.eql(new Range(new Position(0, 18), new Position(0, 20)));

            asmLine = new ASMLine("  move       (INTENARSave),INTENA(a6)  ");
            results = asmLine.getSymbolFromData();
            expect(results.length).to.be.equal(3);
            [symbol, range] = results[0];
            expect(symbol).to.be.equal("INTENARSave");
            expect(range).to.be.eql(new Range(new Position(0, 14), new Position(0, 25)));
            [symbol, range] = results[1];
            expect(symbol).to.be.equal("INTENA");
            expect(range).to.be.eql(new Range(new Position(0, 27), new Position(0, 33)));
            [symbol, range] = results[2];
            expect(symbol).to.be.equal("a6");
            expect(range).to.be.eql(new Range(new Position(0, 34), new Position(0, 36)));

            asmLine = new ASMLine(".OSOn       move.w     #$7fff,DMACON(a6)");
            results = asmLine.getSymbolFromData();
            expect(results.length).to.be.equal(3);
            [symbol, range] = results[0];
            expect(symbol).to.be.equal("7fff");
            expect(range).to.be.eql(new Range(new Position(0, 25), new Position(0, 29)));
            [symbol, range] = results[1];
            expect(symbol).to.be.equal("DMACON");
            expect(range).to.be.eql(new Range(new Position(0, 30), new Position(0, 36)));
            [symbol, range] = results[2];
            expect(symbol).to.be.equal("a6");
            expect(range).to.be.eql(new Range(new Position(0, 37), new Position(0, 39)));

            asmLine = new ASMLine("   dc.w       DDFSTRT,$d0-LOGOMARGIN/2   ; Display ");
            results = asmLine.getSymbolFromData();
            expect(results.length).to.be.equal(3);
            [symbol, range] = results[0];
            expect(symbol).to.be.equal("DDFSTRT");
            expect(range).to.be.eql(new Range(new Position(0, 14), new Position(0, 21)));
            [symbol, range] = results[1];
            expect(symbol).to.be.equal("d0");
            expect(range).to.be.eql(new Range(new Position(0, 23), new Position(0, 25)));
            [symbol, range] = results[2];
            expect(symbol).to.be.equal("LOGOMARGIN");
            expect(range).to.be.eql(new Range(new Position(0, 26), new Position(0, 36)));

        });
        it("Should parse a single line instruction", function () {
            let asmLine = new ASMLine(" rts");
            expect(asmLine.instruction).to.be.equal("rts");
            expect(asmLine.comment).to.be.empty;
            expect(asmLine.data).to.be.empty;
            expect(asmLine.label).to.be.empty;
        });
        it("Should parse an entire line", function () {
            let asmLine = new ASMLine("\t.mylabel\t\tmove.l #mempos,d1     ; mycomment");
            expect(asmLine.label).to.be.equal(".mylabel");
            expect(asmLine.instruction).to.be.equal("move.l");
            expect(asmLine.data).to.be.equal("#mempos,d1");
            expect(asmLine.comment).to.be.equal("; mycomment");
            asmLine = new ASMLine("mylabel move.l #mempos,d1;mycomment");
            expect(asmLine.label).to.be.equal("mylabel");
            expect(asmLine.instruction).to.be.equal("move.l");
            expect(asmLine.data).to.be.equal("#mempos,d1");
            expect(asmLine.comment).to.be.equal(";mycomment");
        });
        it("Should retrieve the positions of the elements in the line", function () {
            let asmLine = new ASMLine("   \t  ; mycomment   ");
            expect(asmLine.commentRange).to.be.eql(new Range(new Position(0, 6), new Position(0, 17)));
            asmLine = new ASMLine("   \t  * mycomment   ");
            expect(asmLine.commentRange).to.be.eql(new Range(new Position(0, 6), new Position(0, 17)));
            asmLine = new ASMLine("    include \"exec/types.i\"");
            expect(asmLine.spacesBeforeLabelRange).to.be.eql(new Range(new Position(0, 0), new Position(0, 4)));
            expect(asmLine.labelRange).to.be.eql(new Range(new Position(0, 0), new Position(0, 0)));
            expect(asmLine.spacesLabelToInstructionRange).to.be.eql(new Range(new Position(0, 0), new Position(0, 0)));
            expect(asmLine.instructionRange).to.be.eql(new Range(new Position(0, 4), new Position(0, 11)));
            expect(asmLine.spacesInstructionToDataRange).to.be.eql(new Range(new Position(0, 11), new Position(0, 12)));
            expect(asmLine.dataRange).to.be.eql(new Range(new Position(0, 12), new Position(0, 26)));
            expect(asmLine.spacesDataToCommentRange).to.be.eql(new Range(new Position(0, 0), new Position(0, 0)));
            expect(asmLine.commentRange).to.be.eql(new Range(new Position(0, 0), new Position(0, 0)));
            asmLine = new ASMLine("\t.mylabel\t   move.l #mempos,d1     ; mycomment   ");
            expect(asmLine.spacesBeforeLabelRange).to.be.eql(new Range(new Position(0, 0), new Position(0, 1)));
            expect(asmLine.labelRange).to.be.eql(new Range(new Position(0, 1), new Position(0, 9)));
            expect(asmLine.spacesLabelToInstructionRange).to.be.eql(new Range(new Position(0, 9), new Position(0, 13)));
            expect(asmLine.instructionRange).to.be.eql(new Range(new Position(0, 13), new Position(0, 19)));
            expect(asmLine.spacesInstructionToDataRange).to.be.eql(new Range(new Position(0, 19), new Position(0, 20)));
            expect(asmLine.dataRange).to.be.eql(new Range(new Position(0, 20), new Position(0, 30)));
            expect(asmLine.spacesDataToCommentRange).to.be.eql(new Range(new Position(0, 30), new Position(0, 35)));
            expect(asmLine.commentRange).to.be.eql(new Range(new Position(0, 35), new Position(0, 46)));
            asmLine = new ASMLine("mylabel");
            expect(asmLine.labelRange).to.be.eql(new Range(new Position(0, 0), new Position(0, 7)));
        });
        it("Should parse a line without label", function () {
            let asmLine = new ASMLine("\t\tmove.l #mempos,d1     ; mycomment");
            expect(asmLine.label).to.be.empty;
            expect(asmLine.instruction).to.be.equal("move.l");
            expect(asmLine.data).to.be.equal("#mempos,d1");
            expect(asmLine.comment).to.be.equal("; mycomment");
        });
        it("Should parse a line without labels nor comment", function () {
            let asmLine = new ASMLine("\t\tmove.l #mempos,d1 ");
            expect(asmLine.label).to.be.empty;
            expect(asmLine.instruction).to.be.equal("move.l");
            expect(asmLine.data).to.be.equal("#mempos,d1");
            expect(asmLine.comment).to.be.empty;
        });
<<<<<<< HEAD
        it("Should parse macros as instruction", function () {
            let asmLine = new ASMLine("\t\t    WAIT_BLITTER2 $FFF    ; mycomment");
            expect(asmLine.label).to.be.empty;
            expect(asmLine.instruction).to.be.equal("WAIT_BLITTER2");
            expect(asmLine.data).to.be.equal("$FFF");
=======
        it("Should parse compiler option as instruction", function () {
            let asmLine = new ASMLine("\t\tOPT O+,OW-,OW1+,OW6+,P=68000    ; mycomment");
            expect(asmLine.label).to.be.empty;
            expect(asmLine.instruction).to.be.equal("OPT");
            expect(asmLine.data).to.be.equal("O+,OW-,OW1+,OW6+,P=68000");
>>>>>>> c0e7f3d8
            expect(asmLine.comment).to.be.equal("; mycomment");
        });
    });
    context("Hover instruction file parsing", function () {
        it("Should read the file correctly", function () {
            let manager = new HoverInstructionsManager();
            expect(manager.instructions.size).to.be.equal(116);
            let list = manager.instructions.get("ADD");
            expect(list).to.not.be.undefined;
            if (list) {
                let hi = list[0];
                expect(hi.instruction).to.be.equal("ADD");
                expect(hi.decription).to.be.equal("ADD binary");
                expect(hi.syntax).to.be.equal("Dx,Dy");
                expect(hi.size).to.be.equal("BWL");
                expect(hi.x).to.be.equal("*");
                expect(hi.n).to.be.equal("*");
                expect(hi.z).to.be.equal("*");
                expect(hi.v).to.be.equal("*");
                expect(hi.c).to.be.equal("*");
            }
            list = manager.instructions.get("MOVE");
            expect(list).to.not.be.undefined;
            if (list) {
                let hi = list[1];
                expect(hi.instruction).to.be.equal("MOVE");
                expect(hi.decription).to.be.equal("Copy value");
                expect(hi.syntax).to.be.equal("Rn,Dy");
                expect(hi.size).to.be.equal("WL");
                expect(hi.x).to.be.equal("-");
                expect(hi.n).to.be.equal("*");
                expect(hi.z).to.be.equal("*");
                expect(hi.v).to.be.equal("0");
                expect(hi.c).to.be.equal("0");
            }
        });
        it("Should parse a correct line", function () {
            let hi = HoverInstruction.parse("ADD;ADD binary;Dx,Dy;BWL;1;2;3;4;5");
            expect(hi.instruction).to.be.equal("ADD");
            expect(hi.decription).to.be.equal("ADD binary");
            expect(hi.syntax).to.be.equal("Dx,Dy");
            expect(hi.size).to.be.equal("BWL");
            expect(hi.x).to.be.equal("1");
            expect(hi.n).to.be.equal("2");
            expect(hi.z).to.be.equal("3");
            expect(hi.v).to.be.equal("4");
            expect(hi.c).to.be.equal("5");
        });
        it("Should return null if a line parse fail", function () {
            let hi = HoverInstruction.parse("ADD;ADD binary");
            expect(hi).to.be.null;
        });
    });
    context("Hover register file parsing", function () {
        it("Should read the files correctly", function () {
            let manager = new HoverRegistersManager();
            expect(manager.registersByName.size).to.be.equal(280);
            expect(manager.registersByAddress.size).to.be.equal(266);
            let registerByName = manager.registersByName.get("ADKCONR");
            let registerByAddress = manager.registersByAddress.get("DFF010");
            expect(registerByName).to.not.be.undefined;
            expect(registerByAddress).to.not.be.undefined;
            if (registerByName) {
                expect(registerByName.name).to.be.equals("ADKCONR");
                expect(registerByName.address).to.be.equals("DFF010");
                expect(registerByName.description).to.contains("control bit.determines");
            }
            expect(registerByName).to.be.eql(registerByAddress);
        });
    });
    context("Number parsing", function () {
        it("Should parse a number", function () {
            let np = new NumberParser();
            expect(np.parse("#10")).to.be.equal(10);
            expect(np.parse("$10")).to.be.equal(16);
            expect(np.parse("%10")).to.be.equal(2);
            expect(np.parse("@10")).to.be.equal(8);
            expect(np.parse(" #10 ")).to.be.equal(10);
            expect(np.parse("#-10")).to.be.equal(-10);
            expect(np.parse("#-10")).to.be.equal(-10);
            expect(np.parse(" 10 ")).to.be.equal(10);
            expect(np.parse(" -10 ")).to.be.equal(-10);
        });
        it("Should tranform a text to decimals", function () {
            let np = new NumberParser();
            expect(np.tranformToDecimal("#10 + $a + %1010 + @12")).to.be.equal("10 + 10 + 10 + 10");
            expect(np.tranformToDecimal("$1000+$100")).to.be.equal("4096+256");
            expect(np.tranformToDecimal("$1000+($100-%10)/12+$100+@12")).to.be.equal("4096+(256-2)/12+256+10");
        });
        it("Should display a binarry correctly", function () {
            let np = new NumberParser();
            expect(np.binaryToString(3840, true)).to.be.equal("1111.00000000");
            expect(np.binaryToString(3840, false)).to.be.equal("111100000000");
        });
        it("Should display an hex correctly", function () {
            let np = new NumberParser();
            expect(np.hexToString(703710, true)).to.be.equal("a.bcde");
            expect(np.hexToString(703710, false)).to.be.equal("abcde");
        });
    });
});<|MERGE_RESOLUTION|>--- conflicted
+++ resolved
@@ -165,19 +165,17 @@
             expect(asmLine.data).to.be.equal("#mempos,d1");
             expect(asmLine.comment).to.be.empty;
         });
-<<<<<<< HEAD
         it("Should parse macros as instruction", function () {
             let asmLine = new ASMLine("\t\t    WAIT_BLITTER2 $FFF    ; mycomment");
             expect(asmLine.label).to.be.empty;
             expect(asmLine.instruction).to.be.equal("WAIT_BLITTER2");
             expect(asmLine.data).to.be.equal("$FFF");
-=======
+        });
         it("Should parse compiler option as instruction", function () {
             let asmLine = new ASMLine("\t\tOPT O+,OW-,OW1+,OW6+,P=68000    ; mycomment");
             expect(asmLine.label).to.be.empty;
             expect(asmLine.instruction).to.be.equal("OPT");
             expect(asmLine.data).to.be.equal("O+,OW-,OW1+,OW6+,P=68000");
->>>>>>> c0e7f3d8
             expect(asmLine.comment).to.be.equal("; mycomment");
         });
     });
