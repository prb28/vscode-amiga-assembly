import assert = require('assert');
import { expect } from 'chai';
import * as Path from 'path';
import { DebugClient } from 'vscode-debugadapter-testsupport/lib/main';
import { DebugProtocol } from 'vscode-debugprotocol/lib/debugProtocol';
import { LaunchRequestArguments, FsUAEDebugSession } from '../fsUAEDebug';
import * as Net from 'net';
import * as vscode from 'vscode';
import { GdbProxy } from '../gdbProxy';
import { GdbStackFrame, GdbStackPosition, GdbRegister, Segment, GdbHaltStatus, GdbThread, GdbAmigaSysThreadIdFsUAE } from '../gdbProxyCore';
import { spy, anyString, instance, when, anything, mock, anyNumber, reset, verify, resetCalls, capture } from '@johanblumenberg/ts-mockito';
import { ExecutorHelper } from '../execHelper';
import { Capstone } from '../capstone';
import { BreakpointManager, GdbBreakpoint } from '../breakpointManager';
import { DebugDisassembledFile } from '../debugDisassembled';
import { ExtensionState } from '../extension';

describe('Node Debug Adapter', () => {
	const PROJECT_ROOT = Path.join(__dirname, '..', '..').replace(/\\+/g, '/');
	const DEBUG_ADAPTER = Path.join(PROJECT_ROOT, 'out', 'debugAdapter.js').replace(/\\+/g, '/');
	const DATA_ROOT = Path.join(PROJECT_ROOT, 'test_files', 'debug').replace(/\\+/g, '/');
	const FSUAE_ROOT = Path.join(DATA_ROOT, 'fs-uae').replace(/\\+/g, '/');
	const UAE_DRIVE = Path.join(FSUAE_ROOT, 'hd0').replace(/\\+/g, '/');
	const SOURCE_FILE_NAME = Path.join(DATA_ROOT, 'gencop.s').replace(/\\+/g, '/');
	const launchArgs = <LaunchRequestArguments>{
		program: Path.join(UAE_DRIVE, 'hello'),
		stopOnEntry: false,
		serverName: 'localhost',
		serverPort: 6860,
		startEmulator: true,
		emulator: Path.join(FSUAE_ROOT, 'fs-uae'),
		options: [Path.join(FSUAE_ROOT, 'test.fs-uae')],
		drive: Path.join(FSUAE_ROOT, 'hd0'),
		sourceFileMap: {
			"C:\\Users\\paulr\\workspace\\amiga\\projects\\vscode-amiga-wks-example": DATA_ROOT
		}
	};
	let dc: DebugClient;
	const callbacks = new Map<string, any>();
	const testWithRealEmulator = false;
	const th = new GdbThread(0, GdbAmigaSysThreadIdFsUAE.CPU);
	const thCop = new GdbThread(1, GdbAmigaSysThreadIdFsUAE.COP);

	before(async function () {
<<<<<<< HEAD
		//this.timeout(defaultTimeout);
=======
>>>>>>> 04bb50d8
		GdbThread.setSupportMultiprocess(false);
		// activate the extension
		const ext = vscode.extensions.getExtension('prb28.amiga-assembly');
		if (ext) {
			await ext.activate();
			await ExtensionState.getCurrent().getLanguage();
		}
<<<<<<< HEAD
		if (testWithRealEmulator) {
			defaultTimeout = 60000;
		}
=======
>>>>>>> 04bb50d8
	});


	beforeEach(async function () {
<<<<<<< HEAD
		//this.timeout(defaultTimeout);
=======
>>>>>>> 04bb50d8
		this.mockedExecutor = mock(ExecutorHelper);
		this.executor = instance(this.mockedExecutor);
		this.mockedGdbProxy = mock(GdbProxy);
		this.mockedCapstone = mock(Capstone);
		this.capstone = instance(this.mockedCapstone);
		when(this.mockedGdbProxy.on(anyString(), anything())).thenCall(async (event: string, callback: (() => void)) => {
			callbacks.set(event, callback);
		});
		when(this.mockedGdbProxy.waitConnected()).thenResolve();
		this.gdbProxy = instance(this.mockedGdbProxy);
		when(this.mockedExecutor.runTool(anything(), anything(), anything(), anything(), anything(), anything(), anything(), anything(), anything())).thenReturn(Promise.resolve([]));
<<<<<<< HEAD
		//this.timeout(this.defaultTimeout);
		// start port listener on launch of first debug this.session
		// start listening on a random port
		return new Promise<void>(async (resolve) => {
=======
		// start port listener on launch of first debug this.session
		// start listening on a random port
		return new Promise<void>((resolve) => {
>>>>>>> 04bb50d8
			this.server = Net.createServer(socket => {
				this.session = new FsUAEDebugSession();
				this.spiedSession = spy(this.session);
				when(this.spiedSession.checkEmulator(anything())).thenReturn(true);
				when(this.spiedSession.updateDisassembledView(anything(), anything())).thenResolve();
				if (!testWithRealEmulator) {
					this.session.setTestContext(this.gdbProxy, this.executor, this.capstone);
				}
				this.session.setRunAsServer(true);
				this.session.start(<NodeJS.ReadableStream>socket, socket);
				resolve();
			}).listen(0);
			// make VS Code connect to debug server instead of launching debug adapter
			dc = new DebugClient('node', DEBUG_ADAPTER, 'fs-uae');
<<<<<<< HEAD
			let address: any = this.server.address();
=======
			const address: any = this.server.address();
>>>>>>> 04bb50d8
			let port = 0;
			if (address instanceof Object) {
				port = address.port;
			}
<<<<<<< HEAD
			await dc.start(port);
=======
			dc.start(port).then(() => { resolve() });
>>>>>>> 04bb50d8
		});
	});

	afterEach(async function () {
		if (this.spiedSession) {
			reset(this.spiedSession);
		}
		if (this.mockedExecutor) {
			reset(this.mockedExecutor);
		}
		if (this.mockedGdbProxy) {
			reset(this.mockedGdbProxy);
		}
<<<<<<< HEAD
		if (this.dc) {
=======
		if (dc) {
>>>>>>> 04bb50d8
			await dc.stop();
		}
		if (this.session) {
			this.session.shutdown();
		}
		if (this.server) {
			this.server.close();
		}
	});

	describe('basic', function () {
		it('unknown request should produce error', async function () {
			try {
				await dc.send('illegal_request');
				throw (new Error("does not report error on unknown request"));
			} catch (err) {
				//expected
			}
		});
	});

	describe('initialize', () => {
		it('should return supported features', function () {
			return dc.initializeRequest().then(function (response) {
				response.body = response.body || {};
				assert.strictEqual(response.body.supportsConfigurationDoneRequest, false);
				assert.strictEqual(response.body.supportsEvaluateForHovers, true);
				assert.strictEqual(response.body.supportsStepBack, false);
				assert.strictEqual(response.body.supportsRestartFrame, false);
				assert.strictEqual(response.body.supportsConditionalBreakpoints, false);
				assert.strictEqual(response.body.supportsSetVariable, true);
			});
		});

		it('should produce error for invalid \'pathFormat\'', function (done) {
			dc.initializeRequest({
				adapterID: 'mock',
				linesStartAt1: true,
				columnsStartAt1: true,
				pathFormat: 'url'
			}).then(function () {
				done(new Error("does not report error on invalid 'pathFormat' attribute"));
			}).catch(function () {
				// error expected
				done();
			});
		});
	});

	describe('launch', () => {
		beforeEach(function () {
			if (!testWithRealEmulator) {
				when(this.mockedGdbProxy.connect(anyString(), anyNumber())).thenReturn(Promise.resolve());
			}
		});

		it('should run program to the end', function () {
			if (!testWithRealEmulator) {
				when(this.mockedGdbProxy.load(anything(), anything())).thenCall(() => {
					const cb = callbacks.get('end');
					if (cb) {
						cb();
					}
					return Promise.resolve();
				});
			}
			return Promise.all([
				dc.configurationSequence(),
				dc.launch(launchArgs),
				dc.waitForEvent('terminated')
			]);
		});
		it('should stop on entry', function () {
			if (!testWithRealEmulator) {
				when(this.spiedSession.startEmulator(anything())).thenReturn(Promise.resolve()); // Do nothing
				when(this.mockedGdbProxy.load(anything(), anything())).thenCall(() => {
					setTimeout(function () {
						const cb = callbacks.get('stopOnEntry');
						if (cb) {
							cb(th.getId());
						}
					}, 1);
					return Promise.resolve();
				});
				when(this.mockedGdbProxy.stack(th)).thenReturn(Promise.resolve(<GdbStackFrame>{
					frames: [<GdbStackPosition>{
						index: 1,
						segmentId: 0,
						offset: 0,
						pc: 0,
						stackFrameIndex: 0
					}],
					count: 1
				}));
				when(this.mockedGdbProxy.getThread(th.getId())).thenReturn(th);
				when(this.mockedGdbProxy.getThreadIds()).thenReturn(Promise.resolve([th]));
			}
			const launchArgsCopy = launchArgs;
			launchArgsCopy.program = Path.join(UAE_DRIVE, 'gencop');
			launchArgsCopy.stopOnEntry = true;
			return Promise.all([
				dc.configurationSequence(),
				dc.launch(launchArgsCopy),
				dc.assertStoppedLocation('entry', { line: 32 })
			]);
		});
	});

	describe('setBreakpoints', function () {
		beforeEach(function () {
			if (!testWithRealEmulator) {
				when(this.mockedGdbProxy.connect(anything(), anything())).thenReturn(Promise.resolve());
				when(this.spiedSession.startEmulator(anything())).thenReturn(Promise.resolve()); // Do nothing
			}
		});
		it('should stop on a breakpoint', async function () {
			when(this.mockedGdbProxy.getThread(th.getId())).thenReturn(th);
			when(this.mockedGdbProxy.getThreadIds()).thenReturn(Promise.resolve([th]));
			when(this.mockedGdbProxy.load(anything(), anything())).thenCall(() => {
				setTimeout(function () {
					const cb = callbacks.get('stopOnBreakpoint');
					if (cb) {
						cb(th.getId());
					}
				}, 1);
				return Promise.resolve();
			});
			when(this.mockedGdbProxy.setBreakpoint(anything())).thenCall((bp: GdbBreakpoint) => {
				return new Promise<void>((resolve) => {
					bp.verified = true;
					const cb = callbacks.get('breakpointValidated');
					if (cb) {
						cb(bp);
					}
					resolve();
				});
			});
			when(this.mockedGdbProxy.stack(th)).thenReturn(Promise.resolve(<GdbStackFrame>{
				frames: [<GdbStackPosition>{
					index: 1,
					segmentId: 0,
					offset: 4,
					pc: 10,
					stackFrameIndex: 0
				}],
				count: 1
			}));
			when(this.mockedGdbProxy.registers(anything())).thenReturn(Promise.resolve([<GdbRegister>{
				name: "d0",
				value: 1
			}]));
			const launchArgsCopy = launchArgs;
			launchArgsCopy.program = Path.join(UAE_DRIVE, 'gencop');
			await Promise.all([
				dc.configurationSequence(),
				dc.launch(launchArgsCopy)
			]);
			return dc.hitBreakpoint(launchArgsCopy, { path: SOURCE_FILE_NAME, line: 33 });
		});

		it('hitting a lazy breakpoint should send a breakpoint event', async function () {
			when(this.mockedGdbProxy.getThread(th.getId())).thenReturn(th);
			when(this.mockedGdbProxy.getThreadIds()).thenReturn(Promise.resolve([th]));
			when(this.mockedGdbProxy.load(anything(), anything())).thenCall(() => {
				setTimeout(function () {
					const cb = callbacks.get('stopOnBreakpoint');
					if (cb) {
						cb(th.getId());
					}
				}, 1);
				setTimeout(function () {
					const cb = callbacks.get('breakpointValidated');
					if (cb) {
						cb(<GdbBreakpoint>{
							id: 0,
							segmentId: 0,
							offset: 0,
							verified: true,
						});
					}
				}, 2);
				return Promise.resolve();
			});
			when(this.mockedGdbProxy.setBreakpoint(anything())).thenCall((bp: GdbBreakpoint) => {
				return new Promise<void>((resolve) => {
					bp.verified = true;
					const cb = callbacks.get('breakpointValidated');
					if (cb) {
						cb(bp);
					}
					resolve();
				});
			});
			when(this.mockedGdbProxy.stack(th)).thenReturn(Promise.resolve(<GdbStackFrame>{
				frames: [<GdbStackPosition>{
					index: 1,
					segmentId: 0,
					offset: 4,
					pc: 10,
					stackFrameIndex: 0
				}],
				count: 1
			}));
			const launchArgsCopy = launchArgs;
			launchArgsCopy.program = Path.join(UAE_DRIVE, 'gencop');
			await Promise.all([
				dc.configurationSequence(),
				dc.launch(launchArgsCopy)
			]);
			return Promise.all([
				dc.hitBreakpoint(launchArgsCopy, { path: SOURCE_FILE_NAME, line: 33 }),
				dc.waitForEvent('breakpoint').then(function (event: DebugProtocol.Event) {
					assert.strictEqual(event.body.breakpoint.verified, true, "event mismatch: verified");
				})
			]);
		});
	});

	describe('stepping', function () {
		beforeEach(function () {
			if (!testWithRealEmulator) {
				when(this.mockedGdbProxy.getThread(th.getId())).thenReturn(th);
				when(this.mockedGdbProxy.getThreadIds()).thenReturn(Promise.resolve([th]));
				when(this.mockedGdbProxy.connect(anyString(), anyNumber())).thenReturn(Promise.resolve());
				when(this.spiedSession.startEmulator(anything())).thenReturn(Promise.resolve()); // Do nothing
				when(this.mockedGdbProxy.load(anything(), anything())).thenCall(() => {
					setTimeout(function () {
						const cb = callbacks.get('stopOnEntry');
						if (cb) {
							cb(th.getId());
						}
					}, 1);
					return Promise.resolve();
				});
			}
		});
		it('should step', async function () {
			if (!testWithRealEmulator) {
				when(this.mockedGdbProxy.stack(th)).thenReturn(Promise.resolve(<GdbStackFrame>{
					frames: [<GdbStackPosition>{
						index: 1,
						segmentId: 0,
						offset: 0,
						pc: 0,
						stackFrameIndex: 0
					}],
					count: 1
				})).thenReturn(Promise.resolve(<GdbStackFrame>{
					frames: [<GdbStackPosition>{
						index: 1,
						segmentId: 0,
						offset: 4,
						pc: 4,
						stackFrameIndex: 0
					}],
					count: 1
				})).thenReturn(Promise.resolve(<GdbStackFrame>{
					frames: [<GdbStackPosition>{
						index: 1,
						segmentId: 0,
						offset: 8,
						pc: 8,
						stackFrameIndex: 0
					}],
					count: 1
				}));
				when(this.mockedGdbProxy.stepToRange(th, 0, 0)).thenCall(() => {
					setTimeout(function () {
						const cb = callbacks.get('stopOnBreakpoint');
						if (cb) {
							cb(th.getId());
						}
					}, 1);
					return Promise.resolve();
				});
				when(this.mockedGdbProxy.stepIn(th)).thenCall(() => {
					setTimeout(function () {
						const cb = callbacks.get('stopOnBreakpoint');
						if (cb) {
							cb(th.getId());
						}
					}, 1);
					return Promise.resolve();
				});
			}
			const launchArgsCopy = launchArgs;
			launchArgsCopy.program = Path.join(UAE_DRIVE, 'gencop');
			launchArgsCopy.stopOnEntry = true;
			await Promise.all([
				dc.configurationSequence(),
				dc.launch(launchArgsCopy),
				dc.assertStoppedLocation('entry', { line: 32 })
			]);
			await Promise.all([
				dc.nextRequest(<DebugProtocol.StepInArguments>{ threadId: th.getId() }),
				dc.assertStoppedLocation('breakpoint', { line: 33 }),
			]);
			return Promise.all([
				dc.stepInRequest(<DebugProtocol.StepInArguments>{ threadId: th.getId() }),
				dc.assertStoppedLocation('breakpoint', { line: 37 }),
			]);
		});
		it('should continue and stop', async function () {
			if (!testWithRealEmulator) {
				when(this.mockedGdbProxy.stack(th)).thenReturn(Promise.resolve(<GdbStackFrame>{
					frames: [<GdbStackPosition>{
						index: 1,
						segmentId: 0,
						offset: 0,
						pc: 0,
						stackFrameIndex: 0
					}],
					count: 1
				})).thenReturn(Promise.resolve(<GdbStackFrame>{
					frames: [<GdbStackPosition>{
						index: 1,
						segmentId: 0,
						offset: 4,
						pc: 4,
						stackFrameIndex: 0
					}],
					count: 1
				}));
				when(this.mockedGdbProxy.continueExecution(th)).thenCall(() => {
					return Promise.resolve();
				});
				when(this.mockedGdbProxy.pause(th)).thenCall(() => {
					setTimeout(function () {
						const cb = callbacks.get('stopOnBreakpoint');
						if (cb) {
							cb(th.getId());
						}
					}, 1);
					return Promise.resolve();
				});
			}
			const launchArgsCopy = launchArgs;
			launchArgsCopy.program = Path.join(UAE_DRIVE, 'gencop');
			launchArgsCopy.stopOnEntry = true;
			await Promise.all([
				dc.configurationSequence(),
				dc.launch(launchArgsCopy),
				dc.assertStoppedLocation('entry', { line: 32 })
			]);
			await Promise.all([
				dc.continueRequest(<DebugProtocol.ContinueArguments>{ threadId: th.getId() }),
				dc.pauseRequest(<DebugProtocol.PauseArguments>{ threadId: th.getId() }),
				dc.assertStoppedLocation('breakpoint', { line: 33 }),
			]);
		});
	});
	describe('stack frame index', function () {
		beforeEach(function () {
			if (!testWithRealEmulator) {
				when(this.mockedGdbProxy.getThread(th.getId())).thenReturn(th);
				when(this.mockedGdbProxy.getThreadIds()).thenReturn(Promise.resolve([th]));
				when(this.mockedGdbProxy.connect(anyString(), anyNumber())).thenReturn(Promise.resolve());
				when(this.spiedSession.startEmulator(anything())).thenReturn(Promise.resolve()); // Do nothing
				when(this.mockedCapstone.disassemble(anyString())).thenReturn(Promise.resolve(" 0  90 91  sub.l\t(a1), d0\n"));
				when(this.mockedGdbProxy.load(anything(), anything())).thenCall(() => {
					setTimeout(function () {
						let cb = callbacks.get('stopOnEntry');
						if (cb) {
							cb(th.getId());
						}
						cb = callbacks.get('segmentsUpdated');
						if (cb) {
							cb([<Segment>{ address: 10, size: 416 }]);
						}
					}, 1);
					return Promise.resolve();
				});
				when(this.mockedGdbProxy.getRegister(anyString(), anything())).thenReturn(new Promise((resolve) => { resolve(["0", -1]); })).thenReturn(new Promise((resolve, _reject) => { resolve(["a", 1]); }));
				when(this.mockedGdbProxy.getMemory(10, anyNumber())).thenReturn(Promise.resolve("0000000000c00b0000f8"));
				when(this.mockedGdbProxy.registers(anything(), anything())).thenReturn(Promise.resolve([<GdbRegister>{
					name: "d0",
					value: 1
				}, <GdbRegister>{
					name: "a0",
					value: 10
				}]));
				when(this.mockedGdbProxy.getSegments()).thenReturn([<Segment>{ address: 10, size: 10 }]);
				when(this.mockedGdbProxy.toRelativeOffset(anyNumber())).thenReturn([-1, 40]);
			}
		});
		it('should retrieve a complex stack', async function () {
			if (!testWithRealEmulator) {
				when(this.mockedGdbProxy.stack(th)).thenReturn(Promise.resolve(<GdbStackFrame>{
					frames: [<GdbStackPosition>{
						index: -1,
						segmentId: 0,
						offset: 0,
						pc: 0,
						stackFrameIndex: 1
					}, <GdbStackPosition>{
						index: 1,
						segmentId: -1,
						offset: 0,
						pc: 10,
						stackFrameIndex: 0
					}],
					count: 2
				}));
				when(this.mockedGdbProxy.registers(anything(), anything())).thenReturn(Promise.resolve([<GdbRegister>{
					name: "d0",
					value: 1
				}, <GdbRegister>{
					name: "a0",
					value: 10
				}, <GdbRegister>{
					name: "sr",
					value: 0b1000000000000000
				}, <GdbRegister>{
					name: "SR_T1",
					value: 1
				}, <GdbRegister>{
					name: "SR_T0",
					value: 0
				}]));

			}
			when(this.mockedGdbProxy.isCPUThread(anything())).thenReturn(true);
			const launchArgsCopy = launchArgs;
			launchArgsCopy.program = Path.join(UAE_DRIVE, 'gencop');
			launchArgsCopy.stopOnEntry = true;
			await Promise.all([
				dc.configurationSequence(),
				dc.launch(launchArgsCopy),
				dc.assertStoppedLocation('entry', { line: 32 })
			]);
			const response: DebugProtocol.StackTraceResponse = await dc.stackTraceRequest(<DebugProtocol.StackTraceArguments>{ threadId: th.getId() });
			expect(response.success).to.be.equal(true);
			expect(response.body.totalFrames).to.be.equal(2);
			const stackFrames = response.body.stackFrames;
			expect(stackFrames[0].id).to.be.equal(-1);
			expect(stackFrames[0].line).to.be.equal(32);
			expect(stackFrames[0].name).to.be.equal("$0: move.l 4.w,a6");
			const src = stackFrames[0].source;
			// tslint:disable-next-line: no-unused-expression
			expect(src).to.not.be.undefined;
			if (src) {
				// tslint:disable-next-line:no-unused-expression
				expect(src.name).not.to.be.undefined;
				if (src.name) {
					expect(src.name.toUpperCase()).to.be.equal("GENCOP.S");
				}
				if (src.path) {
					const pathToTest = Path.join("test_files", "debug", "gencop.s").replace(/\\+/g, '/');
					expect(src.path.toUpperCase().endsWith(pathToTest.toUpperCase())).to.be.equal(true);
				}
			}
			expect(stackFrames[1].id).to.be.equal(1);
			expect(stackFrames[1].line).to.be.equal(1);
			expect(stackFrames[1].name).to.be.equal("$a: sub.l	(a1), d0");
			const responseScopes: DebugProtocol.ScopesResponse = await dc.scopesRequest(<DebugProtocol.ScopesArguments>{ frameId: 0 });
			expect(responseScopes.body.scopes[0].name).to.be.equal('Registers');
			expect(responseScopes.body.scopes[1].name).to.be.equal('Segments');
			expect(responseScopes.body.scopes[2].name).to.be.equal('Symbols');
			const vRegistersResponse = await dc.variablesRequest(<DebugProtocol.VariablesArguments>{ variablesReference: responseScopes.body.scopes[0].variablesReference });
			expect(vRegistersResponse.body.variables.length).to.be.equal(3);
			expect(vRegistersResponse.body.variables[0].name).to.be.equal("d0");
			expect(vRegistersResponse.body.variables[0].type).to.be.equal("register");
			expect(vRegistersResponse.body.variables[0].value).to.be.equal("0x00000001");
			expect(vRegistersResponse.body.variables[0].variablesReference).to.be.equal(0);
			expect(vRegistersResponse.body.variables[1].name).to.be.equal("a0");
			expect(vRegistersResponse.body.variables[2].name).to.be.equal("sr");
			expect(vRegistersResponse.body.variables[2].variablesReference).not.to.be.equal(0);
			//retrieve the sr values
			const vSRRegistersResponse = await dc.variablesRequest(<DebugProtocol.VariablesArguments>{ variablesReference: vRegistersResponse.body.variables[2].variablesReference });
			expect(vSRRegistersResponse.body.variables[0].name).to.be.equal("T1");
			expect(vSRRegistersResponse.body.variables[0].type).to.be.equal("register");
			expect(vSRRegistersResponse.body.variables[0].value).to.be.equal("1");
			expect(vSRRegistersResponse.body.variables[0].variablesReference).to.be.equal(0);
			expect(vSRRegistersResponse.body.variables[1].name).to.be.equal("T0");
			const vSegmentsResponse = await dc.variablesRequest(<DebugProtocol.VariablesArguments>{ variablesReference: responseScopes.body.scopes[1].variablesReference });
			expect(vSegmentsResponse.body.variables[0].name).to.be.equal("Segment #0");
			expect(vSegmentsResponse.body.variables[0].type).to.be.equal("segment");
			expect(vSegmentsResponse.body.variables[0].value).to.be.equal("0x0000000a {size:10}");
			expect(vSegmentsResponse.body.variables[0].variablesReference).to.be.equal(0);
			const vSymbolsResponse = await dc.variablesRequest(<DebugProtocol.VariablesArguments>{ variablesReference: responseScopes.body.scopes[2].variablesReference });
			expect(vSymbolsResponse.body.variables[0].name).to.be.equal("init");
			expect(vSymbolsResponse.body.variables[0].type).to.be.equal("symbol");
			expect(vSymbolsResponse.body.variables[0].value).to.be.equal("0x0000000a");
			expect(vSymbolsResponse.body.variables[0].variablesReference).to.be.equal(0);
		});
		it('should retrieve a copper stack', async function () {
			when(this.mockedGdbProxy.getMemory(22624, 10)).thenReturn(Promise.resolve("0180056c2c07fffe0180"));
			when(this.mockedGdbProxy.getMemory(14676096, 4)).thenReturn(Promise.resolve("5850"));
			when(this.mockedGdbProxy.getThread(thCop.getId())).thenReturn(thCop);
			when(this.mockedGdbProxy.getThreadIds()).thenReturn(Promise.resolve([th, thCop]));
			when(this.mockedGdbProxy.isCopperThread(anything())).thenReturn(true);
			if (!testWithRealEmulator) {
				when(this.mockedGdbProxy.stack(th)).thenReturn(Promise.resolve(<GdbStackFrame>{
					frames: [<GdbStackPosition>{
						index: -1,
						segmentId: 0,
						offset: 0,
						pc: 0,
						stackFrameIndex: 1
					}],
					count: 1
				}));
				when(this.mockedGdbProxy.stack(thCop)).thenReturn(Promise.resolve(<GdbStackFrame>{
					frames: [<GdbStackPosition>{
						index: -1,
						segmentId: 0,
						offset: 22624,
						pc: 22624,
						stackFrameIndex: 1
					}],
					count: 1
				}));
			}
			const launchArgsCopy = launchArgs;
			launchArgsCopy.program = Path.join(UAE_DRIVE, 'gencop');
			launchArgsCopy.stopOnEntry = true;
			await Promise.all([
				dc.configurationSequence(),
				dc.launch(launchArgsCopy),
				dc.assertStoppedLocation('entry', { line: 32 })
			]);
			const response: DebugProtocol.StackTraceResponse = await dc.stackTraceRequest(<DebugProtocol.StackTraceArguments>{ threadId: thCop.getId() });
			expect(response.success).to.be.equal(true);
			expect(response.body.totalFrames).to.be.equal(1);
			const stackFrames = response.body.stackFrames;
			expect(stackFrames[0].id).to.be.equal(-1);
			expect(stackFrames[0].line).to.be.equal(5);
			expect(stackFrames[0].name).to.be.equal("$5860: dc.w $0180,$056c");
			const src = stackFrames[0].source;
			// tslint:disable-next-line: no-unused-expression
			expect(src).to.not.be.undefined;
			if (src) {
				// tslint:disable-next-line:no-unused-expression
				expect(src.name).not.to.be.undefined;
				if (src.name) {
					expect(src.name).to.be.equal("copper_$5850__500.dbgasm");
				}
			}
		});
	});
	describe('evaluateExpression', function () {
		beforeEach(async function () {
			if (!testWithRealEmulator) {
				when(this.mockedGdbProxy.getThread(th.getId())).thenReturn(th);
				when(this.mockedGdbProxy.getThreadIds()).thenReturn(Promise.resolve([th]));
				when(this.mockedGdbProxy.connect(anyString(), anyNumber())).thenReturn(Promise.resolve());
				when(this.spiedSession.startEmulator(anything())).thenReturn(Promise.resolve()); // Do nothing
				when(this.mockedGdbProxy.load(anything(), anything())).thenCall(() => {
					setTimeout(function () {
						const cb = callbacks.get('stopOnEntry');
						if (cb) {
							cb(th.getId());
						}
					}, 1);
					this.session.updateSegments([<Segment>{
						address: 10,
						size: 416
					}]);
					return Promise.resolve();
				});
				when(this.mockedGdbProxy.setBreakpoint(anything())).thenCall((segmentId: number, offset: number) => {
					return Promise.resolve(<GdbBreakpoint>{
						id: 0,
						segmentId: 0,
						offset: 0,
						verified: false,
					});
				});
				when(this.mockedGdbProxy.stack(th)).thenReturn(Promise.resolve(<GdbStackFrame>{
					frames: [<GdbStackPosition>{
						index: 1,
						segmentId: 0,
						offset: 4,
						pc: 10,
						stackFrameIndex: 0
					}],
					count: 1
				}));
				when(this.mockedGdbProxy.getRegister(anyString(), anything())).thenReturn(new Promise((resolve, reject) => { resolve(["a", -1]); }));
				when(this.mockedGdbProxy.registers(anything(), anything())).thenReturn(Promise.resolve([<GdbRegister>{
					name: "d0",
					value: 1
				}, <GdbRegister>{
					name: "a0",
					value: 10
				}]));
				when(this.mockedCapstone.disassemble(anyString())).thenReturn(Promise.resolve(" 0  90 91  sub.l\t(a1), d0\n"));
				when(this.mockedGdbProxy.setMemory(0, anyString())).thenReturn(Promise.resolve());
				when(this.mockedGdbProxy.setMemory(10, anyString())).thenReturn(Promise.resolve());
				when(this.mockedGdbProxy.setMemory(11, anyString())).thenReturn(Promise.resolve());
				when(this.mockedGdbProxy.getMemory(0, anyNumber())).thenReturn(Promise.resolve("0000000000c00b0000f8"));
				when(this.mockedGdbProxy.getMemory(10, anyNumber())).thenReturn(Promise.resolve("aa00000000c00b0000f8"));
				when(this.mockedGdbProxy.getMemory(422, anyNumber())).thenReturn(Promise.resolve("0000000b")); // 422 = 19c + 10
				when(this.mockedGdbProxy.getMemory(11, anyNumber())).thenReturn(Promise.resolve("bb00000000c00b0000f8"));
				when(this.mockedGdbProxy.getMemory(0xdff180, anyNumber())).thenReturn(Promise.resolve("1234"));
			}
			const launchArgsCopy = launchArgs;
			launchArgsCopy.program = Path.join(UAE_DRIVE, 'gencop');
			launchArgsCopy.stopOnEntry = true;
			await Promise.all([
				dc.configurationSequence(),
				dc.launch(launchArgsCopy),
				dc.assertStoppedLocation('entry', { line: 33 })
			]);
		});
		it('should evaluate a memory location', async function () {
			let evaluateResponse = await dc.evaluateRequest({
				expression: "m0,10"
			});
			expect(evaluateResponse.body.type).to.equal('array');
			expect(evaluateResponse.body.result).to.equal('00000000 00c00b00 00f8          | .....À...ø');
			// Test variable replacement
			evaluateResponse = await dc.evaluateRequest({
				expression: "m ${a0},10"
			});
			expect(evaluateResponse.body.result).to.equal('aa000000 00c00b00 00f8          | ª....À...ø');
			evaluateResponse = await dc.evaluateRequest({
				expression: "m ${copper_list},10"
			});
			expect(evaluateResponse.body.result).to.equal('0000000b                            | ....');
			evaluateResponse = await dc.evaluateRequest({
				expression: "m #{copper_list},10"
			});
			expect(evaluateResponse.body.result).to.equal('bb000000 00c00b00 00f8          | »....À...ø');
			evaluateResponse = await dc.evaluateRequest({
				expression: "m ${color00},1"
			});
			expect(evaluateResponse.body.result).to.equal('1234                            | .4');
		});
		it('should respond to a memory read', async function () {
			const args = <DebugProtocol.ReadMemoryArguments>{
				memoryReference: "0",
				count: 10
			};
			const readMemoryResponse = await dc.customRequest("readMemory", args);
			expect(readMemoryResponse.body.address).to.be.equal("0");
			expect(readMemoryResponse.body.data).to.be.equal("AAAAAADACwAA+A==");
		});
		it('should evaluate a set memory command', async function () {
			let evaluateResponse = await dc.evaluateRequest({
				expression: "M0=10"
			});
			verify(this.mockedGdbProxy.setMemory(0, anyString())).once();
			resetCalls(this.mockedGdbProxy);
			expect(evaluateResponse.body.type).to.equal('array');
			expect(evaluateResponse.body.result).to.equal('00000000 00c00b00 00f8          | .....À...ø');
			// Test variable replacement
			evaluateResponse = await dc.evaluateRequest({
				expression: "M${a0}=10"
			});
			verify(this.mockedGdbProxy.setMemory(10, anyString())).once();
			resetCalls(this.mockedGdbProxy);
			expect(evaluateResponse.body.result).to.equal('aa000000 00c00b00 00f8          | ª....À...ø');
			evaluateResponse = await dc.evaluateRequest({
				expression: "M #{copper_list}=10"
			});
			verify(this.mockedGdbProxy.setMemory(11, anyString())).once();
			resetCalls(this.mockedGdbProxy);
			expect(evaluateResponse.body.result).to.equal('bb000000 00c00b00 00f8          | »....À...ø');
		});
		it('should evaluate a memory disassemble', async function () {
			let evaluateResponse = await dc.evaluateRequest({
				expression: "m0,10,d"
			});
			expect(evaluateResponse.body.type).to.equal('array');
			expect(evaluateResponse.body.result).to.equal('sub.l (a1), d0');
			// Test variable replacement
			evaluateResponse = await dc.evaluateRequest({
				expression: "m ${pc},10,d"
			});
			expect(evaluateResponse.body.result).to.equal('sub.l (a1), d0');
			evaluateResponse = await dc.evaluateRequest({
				expression: "m ${copper_list},10,d"
			});
			expect(evaluateResponse.body.result).to.equal('sub.l (a1), d0');
		});
		context('Extension actions', function () {
			it('should disassemble memory in a view', async function () {
				const spiedWindow = spy(vscode.window);
				const promise = new Promise<string>((resolve, reject) => { resolve("${pc}"); });
				when(spiedWindow.showInputBox(anything())).thenReturn(promise);
				when(this.spiedSession.disassembleRequest(anything(), anything())).thenReturn(Promise.resolve()); // Do nothing
				await vscode.commands.executeCommand("amiga-assembly.disassemble-memory");
				verify(spiedWindow.showInputBox(anything())).once();
				const dFile = new DebugDisassembledFile();
				dFile.setStackFrameIndex(0);
				dFile.setAddressExpression("${pc}");
				dFile.setLength(1000);
				const [uri] = capture(spiedWindow.showTextDocument).last();
				expect(uri.path).to.be.eql(dFile.toURI().path);
			});
			it('should disassemble copper in a view', async function () {
				const spiedWindow = spy(vscode.window);
				const promise = new Promise<string>((resolve, reject) => { resolve("${copper}"); });
				when(spiedWindow.showInputBox(anything())).thenReturn(promise);
				when(this.spiedSession.disassembleRequest(anything(), anything())).thenReturn(Promise.resolve()); // Do nothing
				await vscode.commands.executeCommand("amiga-assembly.disassemble-copper");
				verify(spiedWindow.showInputBox(anything())).once();
				const dFile = new DebugDisassembledFile();
				dFile.setCopper(true);
				dFile.setAddressExpression("${copper}");
				dFile.setLength(3000);
				const [uri] = capture(spiedWindow.showTextDocument).last();
				expect(uri.path).to.be.eql(dFile.toURI().path);
			});
		});
	});
	describe('Set variables', function () {
		beforeEach(async function () {
			if (!testWithRealEmulator) {
				when(this.mockedGdbProxy.getThread(th.getId())).thenReturn(th);
				when(this.mockedGdbProxy.getThreadIds()).thenReturn(Promise.resolve([th]));
				when(this.mockedGdbProxy.connect(anyString(), anyNumber())).thenReturn(Promise.resolve());
				when(this.spiedSession.startEmulator(anything())).thenReturn(Promise.resolve()); // Do nothing
				when(this.mockedGdbProxy.load(anything(), anything())).thenCall(() => {
					setTimeout(function () {
						const cb = callbacks.get('stopOnEntry');
						if (cb) {
							cb(th.getId());
						}
					}, 1);
					this.session.updateSegments([<Segment>{
						address: 10,
						size: 416
					}]);
					return Promise.resolve();
				});
				when(this.mockedGdbProxy.stack(th)).thenReturn(Promise.resolve(<GdbStackFrame>{
					frames: [<GdbStackPosition>{
						index: 1,
						segmentId: 0,
						offset: 4,
						pc: 10,
						stackFrameIndex: 0
					}],
					count: 1
				}));
				when(this.mockedGdbProxy.getRegister(anyString(), anything())).thenReturn(new Promise((resolve, reject) => { resolve(["a", -1]); }));
				when(this.mockedGdbProxy.registers(anything())).thenReturn(Promise.resolve([<GdbRegister>{
					name: "d0",
					value: 1
				}, <GdbRegister>{
					name: "a0",
					value: 10
				}]));
			}
			const launchArgsCopy = launchArgs;
			launchArgsCopy.program = Path.join(UAE_DRIVE, 'gencop');
			launchArgsCopy.stopOnEntry = true;
			await Promise.all([
				dc.configurationSequence(),
				dc.launch(launchArgsCopy),
				dc.assertStoppedLocation('entry', { line: 33 })
			]);
		});
		it('should set a variable value', async function () {
			const responseScopes: DebugProtocol.ScopesResponse = await dc.scopesRequest(<DebugProtocol.ScopesArguments>{ frameId: 0 });
			when(this.mockedGdbProxy.setRegister(anything(), anything())).thenReturn(Promise.resolve("af"));
			const response = await dc.setVariableRequest(<DebugProtocol.SetVariableArguments>{
				variablesReference: responseScopes.body.scopes[0].variablesReference
			});
			expect(response.body.value).to.be.equal("af");
		});
	});
	describe('setExceptionBreakpoints', function () {
		beforeEach(function () {
			if (!testWithRealEmulator) {
				when(this.mockedGdbProxy.getThread(th.getId())).thenReturn(th);
				when(this.mockedGdbProxy.getThreadIds()).thenReturn(Promise.resolve([th]));
				when(this.mockedGdbProxy.connect(anyString(), anyNumber())).thenReturn(Promise.resolve());
				when(this.spiedSession.startEmulator(anything())).thenReturn(Promise.resolve()); // Do nothing
			}
		});
		it('should stop on an exception', async function () {
			when(this.mockedGdbProxy.load(anything(), anything())).thenCall(() => {
				setTimeout(function () {
					const cb = callbacks.get('stopOnException');
					if (cb) {
						cb(<GdbHaltStatus>{
							code: 8,
							details: "details"
						}, th.getId());
					}
				}, 1);
				return Promise.resolve();
			});
			when(this.mockedGdbProxy.setBreakpoint(anything())).thenCall((brp: GdbBreakpoint) => {
				return new Promise<void>((resolve, reject) => {
					if (brp.exceptionMask === undefined) {
						brp.verified = true;
						const cb = callbacks.get('breakpointValidated');
						if (cb) {
							cb(brp);
						}
					}
					resolve();
				});
			});
			when(this.mockedGdbProxy.stack(th)).thenReturn(Promise.resolve(<GdbStackFrame>{
				frames: [<GdbStackPosition>{
					index: 1,
					segmentId: 0,
					offset: 4,
					pc: 10,
					stackFrameIndex: 0
				}],
				count: 1
			}));
			when(this.mockedGdbProxy.registers(anything())).thenReturn(Promise.resolve([<GdbRegister>{
				name: "d0",
				value: 1
			}]));
			when(this.mockedGdbProxy.getHaltStatus()).thenReturn(Promise.resolve(<GdbHaltStatus>{
				code: 8,
				details: "details"
			}));
			const launchArgsCopy = launchArgs;
			launchArgsCopy.program = Path.join(UAE_DRIVE, 'gencop');
			await Promise.all([
				dc.waitForEvent('initialized').then(function (event) {
					return dc.setExceptionBreakpointsRequest({
						filters: ['all']
					});
				}).then(function () {
					return dc.configurationDoneRequest();
				}),

				dc.launch(launchArgsCopy),

				dc.assertStoppedLocation('exception', { line: 33 })
			]);
			// Test Breakpoint removal
			when(this.mockedGdbProxy.removeBreakpoint(anything())).thenReturn(Promise.resolve());
			const response = await dc.setExceptionBreakpointsRequest(<DebugProtocol.SetExceptionBreakpointsArguments>{
				filters: []
			});
			expect(response.success).to.be.equal(true);
			const [bp] = capture(this.mockedGdbProxy.removeBreakpoint).last();
			expect(bp).to.be.eql(<GdbBreakpoint>{
				exceptionMask: BreakpointManager.DEFAULT_EXCEPTION_MASK,
				id: 1,
				verified: false
			});
		});
	});
});<|MERGE_RESOLUTION|>--- conflicted
+++ resolved
@@ -42,10 +42,6 @@
 	const thCop = new GdbThread(1, GdbAmigaSysThreadIdFsUAE.COP);
 
 	before(async function () {
-<<<<<<< HEAD
-		//this.timeout(defaultTimeout);
-=======
->>>>>>> 04bb50d8
 		GdbThread.setSupportMultiprocess(false);
 		// activate the extension
 		const ext = vscode.extensions.getExtension('prb28.amiga-assembly');
@@ -53,20 +49,10 @@
 			await ext.activate();
 			await ExtensionState.getCurrent().getLanguage();
 		}
-<<<<<<< HEAD
-		if (testWithRealEmulator) {
-			defaultTimeout = 60000;
-		}
-=======
->>>>>>> 04bb50d8
 	});
 
 
 	beforeEach(async function () {
-<<<<<<< HEAD
-		//this.timeout(defaultTimeout);
-=======
->>>>>>> 04bb50d8
 		this.mockedExecutor = mock(ExecutorHelper);
 		this.executor = instance(this.mockedExecutor);
 		this.mockedGdbProxy = mock(GdbProxy);
@@ -78,16 +64,9 @@
 		when(this.mockedGdbProxy.waitConnected()).thenResolve();
 		this.gdbProxy = instance(this.mockedGdbProxy);
 		when(this.mockedExecutor.runTool(anything(), anything(), anything(), anything(), anything(), anything(), anything(), anything(), anything())).thenReturn(Promise.resolve([]));
-<<<<<<< HEAD
-		//this.timeout(this.defaultTimeout);
-		// start port listener on launch of first debug this.session
-		// start listening on a random port
-		return new Promise<void>(async (resolve) => {
-=======
 		// start port listener on launch of first debug this.session
 		// start listening on a random port
 		return new Promise<void>((resolve) => {
->>>>>>> 04bb50d8
 			this.server = Net.createServer(socket => {
 				this.session = new FsUAEDebugSession();
 				this.spiedSession = spy(this.session);
@@ -102,20 +81,12 @@
 			}).listen(0);
 			// make VS Code connect to debug server instead of launching debug adapter
 			dc = new DebugClient('node', DEBUG_ADAPTER, 'fs-uae');
-<<<<<<< HEAD
-			let address: any = this.server.address();
-=======
 			const address: any = this.server.address();
->>>>>>> 04bb50d8
 			let port = 0;
 			if (address instanceof Object) {
 				port = address.port;
 			}
-<<<<<<< HEAD
-			await dc.start(port);
-=======
 			dc.start(port).then(() => { resolve() });
->>>>>>> 04bb50d8
 		});
 	});
 
@@ -129,11 +100,7 @@
 		if (this.mockedGdbProxy) {
 			reset(this.mockedGdbProxy);
 		}
-<<<<<<< HEAD
-		if (this.dc) {
-=======
 		if (dc) {
->>>>>>> 04bb50d8
 			await dc.stop();
 		}
 		if (this.session) {
