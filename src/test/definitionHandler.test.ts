--- conflicted
+++ resolved
@@ -107,15 +107,9 @@
             selections.push(new Selection(new Position(1, 0), new Position(2, 0)));
             expect(dHnd.findUsedRegisters(document, selections)).to.be.eql(["a0", "a2", "d1", "d2", "d3", "d4", "d5", "d6", "d7"]);
 
-<<<<<<< HEAD
-            // selections = new Array<Selection>();
-            // selections.push(new Selection(new Position(3, 0), new Position(5, 0)));
-            // expect(dHnd.findUsedRegisters(document, selections)).to.be.eql(["d0", "d4"]);
-=======
             selections = new Array<Selection>();
             selections.push(new Selection(new Position(3, 0), new Position(5, 0)));
             expect(dHnd.findUsedRegisters(document, selections)).to.be.eql(["d0", "d4"]);
->>>>>>> 04bb50d8
         });
     });
 });