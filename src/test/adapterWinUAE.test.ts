import * as Path from 'path';
import { DebugClient } from 'vscode-debugadapter-testsupport/lib/main';
import { DebugProtocol } from 'vscode-debugprotocol/lib/debugProtocol';
import { LaunchRequestArguments } from '../fsUAEDebug';
import * as Net from 'net';
import * as vscode from 'vscode';
import { GdbProxy } from '../gdbProxy';
import { GdbStackFrame, GdbStackPosition, GdbThread, GdbAmigaSysThreadIdWinUAE } from '../gdbProxyCore';
import { spy, anyString, instance, when, anything, mock, anyNumber, reset, } from '@johanblumenberg/ts-mockito';
import { ExecutorHelper } from '../execHelper';
import { Capstone } from '../capstone';
import { ExtensionState } from '../extension';
import { WinUAEDebugSession } from '../winUAEDebug';

describe('Node Debug Adapter for WinUAE', () => {
	const PROJECT_ROOT = Path.join(__dirname, '..', '..').replace(/\\+/g, '/');
	const DEBUG_ADAPTER = Path.join(PROJECT_ROOT, 'out', 'debugAdapterWinUAE.js').replace(/\\+/g, '/');
	const DATA_ROOT = Path.join(PROJECT_ROOT, 'test_files', 'debug').replace(/\\+/g, '/');
	const FSUAE_ROOT = Path.join(DATA_ROOT, 'fs-uae').replace(/\\+/g, '/');
	const UAE_DRIVE = Path.join(FSUAE_ROOT, 'hd0').replace(/\\+/g, '/');
	const launchArgs = <LaunchRequestArguments>{
		program: Path.join(UAE_DRIVE, 'hello'),
		stopOnEntry: false,
		serverName: 'localhost',
		serverPort: 2345,
		startEmulator: true,
		emulator: Path.join(FSUAE_ROOT, 'winuae'),
		options: [Path.join(FSUAE_ROOT, 'test.uae')],
		drive: Path.join(FSUAE_ROOT, 'hd0'),
		sourceFileMap: {
			"C:\\Users\\paulr\\workspace\\amiga\\projects\\vscode-amiga-wks-example": DATA_ROOT
		}
	};
	let dc: DebugClient;
<<<<<<< HEAD
	let callbacks = new Map<string, any>();
	let testWithRealEmulator = false;
	let th = new GdbThread(0, GdbAmigaSysThreadIdWinUAE.CPU);
=======
	const callbacks = new Map<string, any>();
	const testWithRealEmulator = false;
	const th = new GdbThread(0, GdbAmigaSysThreadIdWinUAE.CPU);
>>>>>>> 04bb50d8

	before(async function () {
		GdbThread.setSupportMultiprocess(false);
		// activate the extension
		const ext = vscode.extensions.getExtension('prb28.amiga-assembly');
		if (ext) {
			await ext.activate();
			await ExtensionState.getCurrent().getLanguage();
		}
	});


	beforeEach(function () {
		this.mockedExecutor = mock(ExecutorHelper);
		this.executor = instance(this.mockedExecutor);
		this.mockedGdbProxy = mock(GdbProxy);
		this.mockedCapstone = mock(Capstone);
		this.capstone = instance(this.mockedCapstone);
		when(this.mockedGdbProxy.on(anyString(), anything())).thenCall(async (event: string, callback: (() => void)) => {
			callbacks.set(event, callback);
		});
		when(this.mockedGdbProxy.waitConnected()).thenResolve();
		when(this.mockedGdbProxy.getCurrentCpuThread()).thenReturn(th);
		this.gdbProxy = instance(this.mockedGdbProxy);
		when(this.mockedExecutor.runTool(anything(), anything(), anything(), anything(), anything(), anything(), anything(), anything(), anything())).thenReturn(Promise.resolve([]));
		// start port listener on launch of first debug this.session
		// start listening on a random port
<<<<<<< HEAD
		return new Promise<void>(async (resolve) => {
=======
		return new Promise<void>((resolve) => {
>>>>>>> 04bb50d8
			this.server = Net.createServer(socket => {
				this.session = new WinUAEDebugSession();
				if (!testWithRealEmulator) {
					this.session.setTestContext(this.gdbProxy, this.executor, this.capstone);
				}
				this.spiedSession = spy(this.session);
				when(this.spiedSession.checkEmulator(anything())).thenReturn(true);
				when(this.spiedSession.updateDisassembledView(anything(), anything())).thenReturn(Promise.resolve());
				this.session.setRunAsServer(true);
				this.session.start(<NodeJS.ReadableStream>socket, socket);
				resolve();
			}).listen(0);
			// make VS Code connect to debug server instead of launching debug adapter
			dc = new DebugClient('node', DEBUG_ADAPTER, 'winuae');
<<<<<<< HEAD
			let address: any = this.server.address();
=======
			const address: any = this.server.address();
>>>>>>> 04bb50d8
			let port = 0;
			if (address instanceof Object) {
				port = address.port;
			}
<<<<<<< HEAD
			await dc.start(port);
=======
			dc.start(port).then(() => { resolve(); });
>>>>>>> 04bb50d8
		});
	});

	afterEach(async function () {
		if (this.spiedSession) {
			reset(this.spiedSession);
		}
		if (this.mockedExecutor) {
			reset(this.mockedExecutor);
		}
		if (this.mockedGdbProxy) {
			reset(this.mockedGdbProxy);
		}
<<<<<<< HEAD
		if (this.dc) {
=======
		if (dc) {
>>>>>>> 04bb50d8
			await dc.stop();
		}
		if (this.session) {
			this.session.shutdown();
		}
		if (this.server) {
			this.server.close();
		}
	});

	describe('launch', () => {
		beforeEach(function () {
			if (!testWithRealEmulator) {
				when(this.mockedGdbProxy.connect(anyString(), anyNumber())).thenResolve();
			}
		});

		it('should run program to the end', function () {
			if (!testWithRealEmulator) {
				when(this.mockedGdbProxy.load(anything(), anything())).thenCall(() => {
					const cb = callbacks.get('end');
					if (cb) {
						cb();
					}
					return Promise.resolve();
				});
			}
			return Promise.all([
				dc.configurationSequence(),
				dc.launch(launchArgs),
				dc.waitForEvent('terminated')
			]);
		});
		it('should stop on entry', function () {

			if (!testWithRealEmulator) {
				when(this.spiedSession.startEmulator(anything())).thenReturn(Promise.resolve()); // Do nothing
				when(this.mockedGdbProxy.stack(th)).thenReturn(Promise.resolve(<GdbStackFrame>{
					frames: [<GdbStackPosition>{
						index: 1,
						segmentId: 0,
						offset: 0,
						pc: 0,
						stackFrameIndex: 0
					}],
					count: 1
				}));
				when(this.mockedGdbProxy.getThread(th.getId())).thenReturn(th);
				when(this.mockedGdbProxy.stepIn(anything())).thenCall(() => {
					setTimeout(function () {
						const cb = callbacks.get('stopOnEntry');
						if (cb) {
							cb(th.getId());
						}
					}, 1);
					return Promise.resolve();
				});
			}
			const launchArgsCopy = launchArgs;
			launchArgsCopy.program = Path.join(UAE_DRIVE, 'gencop');
			launchArgsCopy.stopOnEntry = true;
			return Promise.all([
				dc.configurationSequence(),
				dc.launch(launchArgsCopy),
				dc.assertStoppedLocation('entry', { line: 32 })
			]);
		});
	});

	describe('stepping', function () {
		beforeEach(function () {
			if (!testWithRealEmulator) {
				when(this.mockedGdbProxy.getThread(th.getId())).thenReturn(th);
				when(this.mockedGdbProxy.getThreadIds()).thenReturn(Promise.resolve([th]));
				when(this.mockedGdbProxy.connect(anyString(), anyNumber())).thenReturn(Promise.resolve());
				when(this.spiedSession.startEmulator(anything())).thenReturn(Promise.resolve()); // Do nothing
				when(this.mockedGdbProxy.load(anything(), anything())).thenCall(() => {
					setTimeout(function () {
						const cb = callbacks.get('stopOnEntry');
						if (cb) {
							cb(th.getId());
						}
					}, 1);
					return Promise.resolve();
				});
			}
		});
		it('should step next', async function () {
			if (!testWithRealEmulator) {
				when(this.mockedGdbProxy.stack(th)).thenReturn(Promise.resolve(<GdbStackFrame>{
					frames: [<GdbStackPosition>{
						index: 1,
						segmentId: 0,
						offset: 0,
						pc: 0,
						stackFrameIndex: 0
					}],
					count: 1
				})).thenReturn(Promise.resolve(<GdbStackFrame>{
					frames: [<GdbStackPosition>{
						index: 1,
						segmentId: 0,
						offset: 0,
						pc: 0,
						stackFrameIndex: 0
					}],
					count: 1
				})).thenReturn(Promise.resolve(<GdbStackFrame>{
					frames: [<GdbStackPosition>{
						index: 1,
						segmentId: 0,
						offset: 4,
						pc: 4,
						stackFrameIndex: 0
					}],
					count: 1
				})).thenReturn(Promise.resolve(<GdbStackFrame>{
					frames: [<GdbStackPosition>{
						index: 1,
						segmentId: 0,
						offset: 8,
						pc: 8,
						stackFrameIndex: 0
					}],
					count: 1
				}));
				when(this.mockedGdbProxy.stepToRange(th, anything(), anything())).thenCall(() => {
					setTimeout(function () {
						const cb = callbacks.get('stopOnBreakpoint');
						if (cb) {
							cb(th.getId());
						}
					}, 1);
					return Promise.resolve();
				});
				when(this.mockedGdbProxy.stepIn(th)).thenCall(() => {
					setTimeout(function () {
						const cb = callbacks.get('stopOnEntry');
						if (cb) {
							cb(th.getId());
						}
					}, 1);
					return Promise.resolve();
				}).thenCall(() => {
					setTimeout(function () {
						const cb = callbacks.get('stopOnBreakpoint');
						if (cb) {
							cb(th.getId());
						}
					}, 1);
					return Promise.resolve();
				});
			}
			const launchArgsCopy = launchArgs;
			launchArgsCopy.program = Path.join(UAE_DRIVE, 'gencop');
			launchArgsCopy.stopOnEntry = true;
			await Promise.all([
				dc.configurationSequence(),
				dc.launch(launchArgsCopy),
				dc.assertStoppedLocation('entry', { line: 32 })
			]);
			await Promise.all([
				dc.nextRequest(<DebugProtocol.StepInArguments>{ threadId: th.getId() }),
				dc.assertStoppedLocation('breakpoint', { line: 33 }),
			]);
			return Promise.all([
				dc.stepInRequest(<DebugProtocol.StepInArguments>{ threadId: th.getId() }),
				dc.assertStoppedLocation('breakpoint', { line: 37 }),
			]);
		});
		it('should continue and stop', async function () {
			if (!testWithRealEmulator) {
				when(this.mockedGdbProxy.stack(th)).thenReturn(Promise.resolve(<GdbStackFrame>{
					frames: [<GdbStackPosition>{
						index: 1,
						segmentId: 0,
						offset: 0,
						pc: 0,
						stackFrameIndex: 0
					}],
					count: 1
				})).thenReturn(Promise.resolve(<GdbStackFrame>{
					frames: [<GdbStackPosition>{
						index: 1,
						segmentId: 0,
						offset: 4,
						pc: 4,
						stackFrameIndex: 0
					}],
					count: 1
				}));
				when(this.mockedGdbProxy.continueExecution(th)).thenCall(() => {
					return Promise.resolve();
				});
				when(this.mockedGdbProxy.pause(th)).thenCall(() => {
					setTimeout(function () {
						const cb = callbacks.get('stopOnBreakpoint');
						if (cb) {
							cb(th.getId());
						}
					}, 1);
					return Promise.resolve();
				});
				when(this.mockedGdbProxy.stepIn(th)).thenCall(() => {
					setTimeout(function () {
						const cb = callbacks.get('stopOnEntry');
						if (cb) {
							cb(th.getId());
						}
					}, 1);
					return Promise.resolve();
				});
			}
			const launchArgsCopy = launchArgs;
			launchArgsCopy.program = Path.join(UAE_DRIVE, 'gencop');
			launchArgsCopy.stopOnEntry = true;
			await Promise.all([
				dc.configurationSequence(),
				dc.launch(launchArgsCopy),
				dc.assertStoppedLocation('entry', { line: 32 })
			]);
			await Promise.all([
				dc.continueRequest(<DebugProtocol.ContinueArguments>{ threadId: th.getId() }),
				dc.pauseRequest(<DebugProtocol.PauseArguments>{ threadId: th.getId() }),
				dc.assertStoppedLocation('breakpoint', { line: 33 }),
			]);
		});
		it('should step out', async function () {
			if (!testWithRealEmulator) {
				when(this.mockedGdbProxy.stack(th)).thenReturn(Promise.resolve(<GdbStackFrame>{
					frames: [<GdbStackPosition>{
						index: 1,
						segmentId: 0,
						offset: 0,
						pc: 0,
						stackFrameIndex: 0
					}],
					count: 1
				})).thenReturn(Promise.resolve(<GdbStackFrame>{
					frames: [<GdbStackPosition>{
						index: 0,
						segmentId: 0,
						offset: 20,
						pc: 20,
						stackFrameIndex: 0
					}, <GdbStackPosition>{
						index: 1,
						segmentId: 0,
						offset: 4,
						pc: 4,
						stackFrameIndex: 0
					}],
					count: 2
				})).thenReturn(Promise.resolve(<GdbStackFrame>{
					frames: [<GdbStackPosition>{
						index: 0,
						segmentId: 0,
						offset: 20,
						pc: 20,
						stackFrameIndex: 0
					}, <GdbStackPosition>{
						index: 1,
						segmentId: 0,
						offset: 4,
						pc: 4,
						stackFrameIndex: 0
					}],
					count: 2
				})).thenReturn(Promise.resolve(<GdbStackFrame>{
					frames: [<GdbStackPosition>{
						index: 0,
						segmentId: 0,
						offset: 8,
						pc: 8,
						stackFrameIndex: 0
					}],
					count: 1
				}));
				when(this.mockedGdbProxy.continueExecution(anything())).thenCall(() => {
					setTimeout(function () {
						const cb = callbacks.get('stopOnBreakpoint');
						if (cb) {
							cb(th.getId());
						}
					}, 1);
					return Promise.resolve();
				});
				when(this.mockedGdbProxy.stepIn(th)).thenCall(() => {
					setTimeout(function () {
						const cb = callbacks.get('stopOnEntry');
						if (cb) {
							cb(th.getId());
						}
					}, 1);
					return Promise.resolve();
				});
			}
			const launchArgsCopy = launchArgs;
			launchArgsCopy.program = Path.join(UAE_DRIVE, 'gencop');
			launchArgsCopy.stopOnEntry = true;
			await Promise.all([
				dc.configurationSequence(),
				dc.launch(launchArgsCopy),
				dc.assertStoppedLocation('entry', { line: 32 })
			]);
			await Promise.all([
				dc.continueRequest(<DebugProtocol.ContinueArguments>{ threadId: th.getId() }),
				dc.assertStoppedLocation('breakpoint', { line: 39 }),
			]);
			await Promise.all([
				dc.stepOutRequest(<DebugProtocol.StepOutArguments>{ threadId: th.getId() }),
				dc.assertStoppedLocation('breakpoint', { line: 37 }),
			]);
		});
	});
});<|MERGE_RESOLUTION|>--- conflicted
+++ resolved
@@ -32,15 +32,9 @@
 		}
 	};
 	let dc: DebugClient;
-<<<<<<< HEAD
-	let callbacks = new Map<string, any>();
-	let testWithRealEmulator = false;
-	let th = new GdbThread(0, GdbAmigaSysThreadIdWinUAE.CPU);
-=======
 	const callbacks = new Map<string, any>();
 	const testWithRealEmulator = false;
 	const th = new GdbThread(0, GdbAmigaSysThreadIdWinUAE.CPU);
->>>>>>> 04bb50d8
 
 	before(async function () {
 		GdbThread.setSupportMultiprocess(false);
@@ -68,11 +62,7 @@
 		when(this.mockedExecutor.runTool(anything(), anything(), anything(), anything(), anything(), anything(), anything(), anything(), anything())).thenReturn(Promise.resolve([]));
 		// start port listener on launch of first debug this.session
 		// start listening on a random port
-<<<<<<< HEAD
-		return new Promise<void>(async (resolve) => {
-=======
 		return new Promise<void>((resolve) => {
->>>>>>> 04bb50d8
 			this.server = Net.createServer(socket => {
 				this.session = new WinUAEDebugSession();
 				if (!testWithRealEmulator) {
@@ -87,20 +77,12 @@
 			}).listen(0);
 			// make VS Code connect to debug server instead of launching debug adapter
 			dc = new DebugClient('node', DEBUG_ADAPTER, 'winuae');
-<<<<<<< HEAD
-			let address: any = this.server.address();
-=======
 			const address: any = this.server.address();
->>>>>>> 04bb50d8
 			let port = 0;
 			if (address instanceof Object) {
 				port = address.port;
 			}
-<<<<<<< HEAD
-			await dc.start(port);
-=======
 			dc.start(port).then(() => { resolve(); });
->>>>>>> 04bb50d8
 		});
 	});
 
@@ -114,11 +96,7 @@
 		if (this.mockedGdbProxy) {
 			reset(this.mockedGdbProxy);
 		}
-<<<<<<< HEAD
-		if (this.dc) {
-=======
 		if (dc) {
->>>>>>> 04bb50d8
 			await dc.stop();
 		}
 		if (this.session) {
