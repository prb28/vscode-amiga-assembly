--- conflicted
+++ resolved
@@ -21,11 +21,7 @@
 		drive: Path.join(FSUAE_ROOT, 'hd0'),
 	};
 	let dc: DebugClient;
-<<<<<<< HEAD
-	let testWithRealEmulator = false;
-=======
 	const testWithRealEmulator = false;
->>>>>>> 04bb50d8
 
 	before(function () {
 		// Opening file to activate the extension
