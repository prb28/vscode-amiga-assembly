--- conflicted
+++ resolved
@@ -1,11 +1,6 @@
 import { window, workspace, Disposable, DiagnosticSeverity, TextDocument, Uri } from "vscode";
-<<<<<<< HEAD
 import { ExecutorParser, ICheckResult, ExecutorHelper } from "./execHelper";
-import { statusManager, errorDiagnosticCollection, warningDiagnosticCollection } from './extension';
-=======
-import { ExecutorParser, ICheckResult, Executor } from "./executor";
 import { ExtensionState } from './extensionState';
->>>>>>> 2d1f686f
 import { VLINKLinker } from './vlink';
 import * as fs from "fs";
 import * as path from "path";
