import { Position, DocumentColorProvider, TextDocument, ColorInformation, CancellationToken, ProviderResult, ColorPresentation, Color, Range } from 'vscode';

export class M86kColorProvider implements DocumentColorProvider {
    /**
     * Searches all the colors in document
     * @param document Document to search
     * @param token Cancellation token
     */
    public provideDocumentColors(
        document: TextDocument, token: CancellationToken):
        ProviderResult<ColorInformation[]> {
        let colors: ColorInformation[] = [];
        for (let lineNumber = 0; lineNumber < document.lineCount; lineNumber++) {
            if (token.isCancellationRequested) {
                return null;
            }
            const line = document.lineAt(lineNumber);
            colors = colors.concat(this.searchColorsInLine(line.text, lineNumber));
        }
        return colors;
    }

    /**
     * Provide the representation of the color $ffffff.
     * @param color Color to represent
     * @param context Context
     * @param token Cancellation token
     */
    public provideColorPresentations(
        color: Color, context: { document: TextDocument, range: Range }, token: CancellationToken):
        ProviderResult<ColorPresentation[]> {
        return [new ColorPresentation(this.formatColor(color, context.document.getText(context.range)))];
    }

    /**
     * Search for all the colors in a line.
     * 
     * @param line Text line
     * @param lineNumber Number of the line
     * @returns Array of color's information
     */
    public searchColorsInLine(line: string, lineNumber: number): ColorInformation[] {
        const colors: ColorInformation[] = [];
        const regexp = /(color[\d]{1,2}|(dff)?18[0-9a-f]|(dff)?19[0-9a-f]|(dff)?1a[0-9a-f]|(dff)?1b[0-9a-e])[\s]*[,][\s]*\$([\da-f]{3,4})/gi;
        let match;
        while ((match = regexp.exec(line))) {
            const value = match[match.length - 1];
            const idxDol = match[0].indexOf('$');
            const range = new Range(new Position(lineNumber, match.index + idxDol), new Position(lineNumber, match.index + idxDol + value.length + 1));
            let pos = 0;
            if (value.length > 3) {
                pos = 1;
            }
<<<<<<< HEAD
            let r = parseInt(value[pos++], 16) / 15;
            let g = parseInt(value[pos++], 16) / 15;
            let b = parseInt(value[pos], 16) / 15;

            let color: Color = new Color(r, g, b, 1);
=======
            const r = parseInt(value[pos++], 16) / 15;
            const g = parseInt(value[pos++], 16) / 15;
            const b = parseInt(value[pos], 16) / 15;
            const color: Color = new Color(r, g, b, 1);
>>>>>>> 04bb50d8
            colors.push(new ColorInformation(range, color));
        }
        return colors;
    }

    /**
     * Formats a color to display
     * @param color Color to format
     * @param documentText Text from the document containing the color
     */
    public formatColor(color: Color, documentText: string): string {
        // search if there is 4 values
        let prefix = '$';
        if (documentText.length > 4) {
            prefix += documentText[1];
        }
        return prefix +
            this.formatColorComponent(color.red * 15) +
            this.formatColorComponent(color.green * 15) +
            this.formatColorComponent(color.blue * 15);
    }

    /**
     * Formats a number to print a color 'f' -> '0f'
     * @param value Number to format
     */
    private formatColorComponent(value: number): string {
        return Math.round(value).toString(16).substr(0, 1);
    }
}<|MERGE_RESOLUTION|>--- conflicted
+++ resolved
@@ -51,18 +51,10 @@
             if (value.length > 3) {
                 pos = 1;
             }
-<<<<<<< HEAD
-            let r = parseInt(value[pos++], 16) / 15;
-            let g = parseInt(value[pos++], 16) / 15;
-            let b = parseInt(value[pos], 16) / 15;
-
-            let color: Color = new Color(r, g, b, 1);
-=======
             const r = parseInt(value[pos++], 16) / 15;
             const g = parseInt(value[pos++], 16) / 15;
             const b = parseInt(value[pos], 16) / 15;
             const color: Color = new Color(r, g, b, 1);
->>>>>>> 04bb50d8
             colors.push(new ColorInformation(range, color));
         }
         return colors;
