import {
    OutputEvent
} from 'vscode-debugadapter/lib/main';
import { DebugProtocol } from 'vscode-debugprotocol/lib/debugProtocol';
import { GdbProxyWinUAE } from './gdbProxyWinUAE';
import { LaunchRequestArguments, FsUAEDebugSession } from './fsUAEDebug';
import { GdbProxy } from './gdbProxy';


export class WinUAEDebugSession extends FsUAEDebugSession {
    protected createGdbProxy(): GdbProxy {
        return new GdbProxyWinUAE(undefined);
    }

    protected async connect(response: DebugProtocol.LaunchResponse, args: LaunchRequestArguments): Promise<void> {
        return new Promise((resolve) => {
<<<<<<< HEAD
            // temp to use in timeout
            let debAdapter = this;

=======
>>>>>>> 04bb50d8
            let timeoutValue = 3000;
            if (this.testMode) {
                timeoutValue = 1;
            }
            setTimeout(async () => {
                // connects to WinUAE
                try {
                    await this.gdbProxy.connect(args.serverName, args.serverPort);
                    // Loads the program
                    this.sendEvent(new OutputEvent(`Starting program: ${args.program}`));
                    await this.gdbProxy.initProgram(args.stopOnEntry);
                    await this.gdbProxy.sendAllPendingBreakpoints();
                    const thread = this.gdbProxy.getCurrentCpuThread();
                    if (thread) {
                        if (args.stopOnEntry) {
                            await this.gdbProxy.stepIn(thread);
                        } else {
                            await this.gdbProxy.continueExecution(thread);
                        }
                        this.sendResponse(response);
                    }
                } catch (err) {
                    this.sendStringErrorResponse(response, err.message);
                } finally {
                    resolve();
                }
            }, timeoutValue);
        });
    }

    protected async nextRequest(response: DebugProtocol.NextResponse, args: DebugProtocol.NextArguments): Promise<void> {
        const thread = this.gdbProxy.getThread(args.threadId);
        if (thread) {
            try {
                const stk = await this.gdbProxy.stack(thread);
                const frame = stk.frames[0];
                const startAddress = frame.pc;
                const endAddress = frame.pc;
                await this.gdbProxy.stepToRange(thread, startAddress, endAddress);
                this.sendResponse(response);
            } catch (err) {
                this.sendStringErrorResponse(response, err.message);
            }
        } else {
            this.sendStringErrorResponse(response, "Unknown thread");
        }
    }

    protected async stepOutRequest(response: DebugProtocol.StepOutResponse, args: DebugProtocol.StepOutArguments): Promise<void> {
        const thread = this.gdbProxy.getThread(args.threadId);
        if (thread) {
            try {
                const stk = await this.gdbProxy.stack(thread);
                if (stk.frames.length > 0) {
                    const frame = stk.frames[1];
                    const bpArray = this.breakpointManager.createTemporaryBreakpointArray([frame.pc + 1, frame.pc + 2, frame.pc + 4]);
                    await this.breakpointManager.addTemporaryBreakpointArray(bpArray);
                    await this.gdbProxy.continueExecution(thread);
                    this.sendResponse(response);
                } else {
                    this.sendStringErrorResponse(response, "No frame to step out");
                }
            } catch (err) {
                this.sendStringErrorResponse(response, err.message);
            }
        } else {
            this.sendStringErrorResponse(response, "Unknown thread");
        }
    }
}<|MERGE_RESOLUTION|>--- conflicted
+++ resolved
@@ -14,12 +14,6 @@
 
     protected async connect(response: DebugProtocol.LaunchResponse, args: LaunchRequestArguments): Promise<void> {
         return new Promise((resolve) => {
-<<<<<<< HEAD
-            // temp to use in timeout
-            let debAdapter = this;
-
-=======
->>>>>>> 04bb50d8
             let timeoutValue = 3000;
             if (this.testMode) {
                 timeoutValue = 1;
